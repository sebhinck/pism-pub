#!/usr/bin/env python
"""
Tests of PISM's ocean models and modifiers.
"""

import PISM
import sys
import os
import numpy as np
from unittest import TestCase
import netCDF4

config = PISM.Context().config

# reduce the grid size to speed this up
config.set_double("grid.Mx", 3)
config.set_double("grid.My", 3)
config.set_double("grid.Mz", 5)

config.set_string("ocean.delta_sl_2d.file", "delta_SL_input.nc")

seconds_per_year = 365 * 86400
# ensure that this is the correct year length
config.set_string("time.calendar", "365_day")

# change the default melange back pressure fraction from 0 to 1. The default of zero makes
# it hard to test the modifier that scales this value.
config.set_double("ocean.constant.melange_back_pressure_fraction", 1.0)

log = PISM.Context().log
# silence models' initialization messages
log.set_threshold(1)

options = PISM.PETSc.Options()


def create_geometry(grid):
    geometry = PISM.Geometry(grid)

    geometry.cell_area.set(grid.dx() * grid.dy())
    geometry.latitude.set(0.0)
    geometry.longitude.set(0.0)

    geometry.bed_elevation.set(0.0)
    geometry.sea_level_elevation.set(0.0)

    geometry.ice_thickness.set(0.0)
    geometry.ice_area_specific_volume.set(0.0)

    geometry.ensure_consistency(0.0)

    return geometry


def sample(vec):
    with PISM.vec.Access(nocomm=[vec]):
        return vec[0, 0]


def create_dummy_forcing_file(filename, variable_name, units, value):
    f = netCDF4.Dataset(filename, "w")
    f.createDimension("time", 1)
    t = f.createVariable("time", "d", ("time",))
    t.units = "seconds"
    delta_T = f.createVariable(variable_name, "d", ("time",))
    delta_T.units = units
    t[0] = 0.0
    delta_T[0] = value
    f.close()


def dummy_grid():
    "Create a dummy grid"
    ctx = PISM.Context()
    params = PISM.GridParameters(ctx.config)
    params.ownership_ranges_from_options(ctx.size)
    return PISM.IceGrid(ctx.ctx, params)


def create_given_input_file(filename, grid, temperature, mass_flux):
    PISM.util.prepare_output(filename)

    T = PISM.IceModelVec2S(grid, "shelfbtemp", PISM.WITHOUT_GHOSTS)
    T.set_attrs("climate", "shelf base temperature", "Kelvin", "")
    T.set(temperature)
    T.write(filename)

    M = PISM.IceModelVec2S(grid, "shelfbmassflux", PISM.WITHOUT_GHOSTS)
    M.set_attrs("climate", "shelf base mass flux", "kg m-2 s-1", "")
    M.set(mass_flux)
    M.write(filename)


def check(vec, value):
    "Check if values of vec are almost equal to value."
    np.testing.assert_almost_equal(sample(vec), value)


def check_difference(A, B, value):
    "Check if the difference between A and B is almost equal to value."
    np.testing.assert_almost_equal(sample(A) - sample(B), value)


def check_ratio(A, B, value):
    "Check if the ratio of A and B is almost equal to value."
    b = sample(B)
    if b != 0:
        np.testing.assert_almost_equal(sample(A) / b, value)
    else:
        np.testing.assert_almost_equal(sample(A), 0.0)


def check_model(model, T, SMB, MBP):
    check(model.shelf_base_temperature(), T)
    check(model.shelf_base_mass_flux(), SMB)
    check(model.melange_back_pressure_fraction(), MBP)


def check_modifier(model, modifier, dT, dSMB, dMBP):
    check_difference(modifier.shelf_base_temperature(),
                     model.shelf_base_temperature(),
                     dT)

    check_difference(modifier.shelf_base_mass_flux(),
                     model.shelf_base_mass_flux(),
                     dSMB)

    check_difference(modifier.melange_back_pressure_fraction(),
                     model.melange_back_pressure_fraction(),
                     dMBP)


def constant_test():
    "Model Constant"

    depth = 1000.0                  # meters

    # compute mass flux
    melt_rate = config.get_double("ocean.constant.melt_rate", "m second-1")
    ice_density = config.get_double("constants.ice.density")
    mass_flux = melt_rate * ice_density

    # compute pressure melting temperature
    T0 = config.get_double("constants.fresh_water.melting_point_temperature")
    beta_CC = config.get_double("constants.ice.beta_Clausius_Clapeyron")
    g = config.get_double("constants.standard_gravity")

    pressure = ice_density * g * depth
    T_melting = T0 - beta_CC * pressure

    melange_back_pressure = 1.0

    grid = dummy_grid()
    geometry = create_geometry(grid)
    geometry.ice_thickness.set(depth)

    model = PISM.OceanConstant(grid)

    model.init(geometry)
    model.update(geometry, 0, 1)

    check_model(model, T_melting, mass_flux, melange_back_pressure)

    assert model.max_timestep(0).infinite() == True


def pik_test():
    "Model PIK"
    grid = dummy_grid()
    geometry = create_geometry(grid)

    depth = 1000.0                  # meters

    # compute pressure melting temperature
    ice_density = config.get_double("constants.ice.density")
    T0 = config.get_double("constants.fresh_water.melting_point_temperature")
    beta_CC = config.get_double("constants.ice.beta_Clausius_Clapeyron")
    g = config.get_double("constants.standard_gravity")

    pressure = ice_density * g * depth
    T_melting = T0 - beta_CC * pressure

    melange_back_pressure = 0.0

    mass_flux = 5.36591610659e-06  # stored mass flux value returned by the model

    # create the model
    geometry.ice_thickness.set(depth)

    model = PISM.OceanPIK(grid)

    model.init(geometry)
    model.update(geometry, 0, 1)

    check_model(model, T_melting, mass_flux, melange_back_pressure)

    assert model.max_timestep(0).infinite() == True


class GivenTest(TestCase):
    "Test the Given class"

    def setUp(self):
        self.grid = dummy_grid()
        self.geometry = create_geometry(self.grid)
        self.filename = "given_input.nc"

        self.temperature = 263.0
        self.mass_flux = 3e-3
        self.melange_back_pressure = 0.0

        create_given_input_file(self.filename, self.grid, self.temperature, self.mass_flux)

        config.set_string("ocean.given.file", self.filename)

    def runTest(self):
        "Model Given"

        model = PISM.OceanGiven(self.grid)
        model.init(self.geometry)
        model.update(self.geometry, 0, 1)

        assert model.max_timestep(0).infinite() == True

        check_model(model, self.temperature, self.mass_flux, self.melange_back_pressure)

    def tearDown(self):
        os.remove(self.filename)


class GivenTHTest(TestCase):
    def setUp(self):

        depth = 1000.0
        salinity = 35.0
        potential_temperature = 270.0
        self.melange_back_pressure = 0.0
        self.temperature = 270.17909999999995
        self.mass_flux = -6.489250000000001e-05

        self.grid = dummy_grid()
        self.geometry = create_geometry(self.grid)

        self.geometry.ice_thickness.set(depth)

        filename = "given_th_input.nc"
        self.filename = filename

        PISM.util.prepare_output(filename)

        Th = PISM.IceModelVec2S(self.grid, "theta_ocean", PISM.WITHOUT_GHOSTS)
        Th.set_attrs("climate", "potential temperature", "Kelvin", "")
        Th.set(potential_temperature)
        Th.write(filename)

        S = PISM.IceModelVec2S(self.grid, "salinity_ocean", PISM.WITHOUT_GHOSTS)
        S.set_attrs("climate", "ocean salinity", "g/kg", "")
        S.set(salinity)
        S.write(filename)

        config.set_string("ocean.th.file", self.filename)

    def runTest(self):
        "Model GivenTH"

        model = PISM.OceanGivenTH(self.grid)
        model.init(self.geometry)
        model.update(self.geometry, 0, 1)

        assert model.max_timestep(0).infinite() == True

        check_model(model, self.temperature, self.mass_flux, self.melange_back_pressure)

    def tearDown(self):
        os.remove(self.filename)


class DeltaT(TestCase):
    def setUp(self):
        self.filename = "delta_T_input.nc"
        self.grid = dummy_grid()
        self.geometry = create_geometry(self.grid)
        self.geometry.ice_thickness.set(1000.0)
        self.model = PISM.OceanConstant(self.grid)
        self.dT = -5.0

        create_dummy_forcing_file(self.filename, "delta_T", "Kelvin", self.dT)

    def runTest(self):
        "Modifier Delta_T"

        modifier = PISM.OceanDeltaT(self.grid, self.model)

        options.setValue("-ocean_delta_T_file", self.filename)

        modifier.init(self.geometry)
        modifier.update(self.geometry, 0, 1)

        check_modifier(self.model, modifier, self.dT, 0.0, 0.0)

    def tearDown(self):
        os.remove(self.filename)


class DeltaSMB(TestCase):
    def setUp(self):
        self.filename = "delta_SMB_input.nc"
        self.grid = dummy_grid()
        self.geometry = create_geometry(self.grid)
        self.model = PISM.OceanConstant(self.grid)
        self.dSMB = -5.0

        create_dummy_forcing_file(self.filename, "delta_mass_flux", "kg m-2 s-1", self.dSMB)

    def runTest(self):
        "Modifier Delta_SMB"

        modifier = PISM.OceanDeltaSMB(self.grid, self.model)

        options.setValue("-ocean_delta_mass_flux_file", self.filename)

        modifier.init(self.geometry)
        modifier.update(self.geometry, 0, 1)

        check_modifier(self.model, modifier, 0.0, self.dSMB, 0.0)

    def tearDown(self):
        os.remove(self.filename)

<<<<<<< HEAD
=======
class AnomalyBMB(TestCase):
    def setUp(self):
        self.filename = "delta_BMB_input.nc"
        self.grid = dummy_grid()
        self.geometry = create_geometry(self.grid)
        self.model = PISM.OceanConstant(self.grid)
        self.dBMB = -5.0

        delta_BMB = PISM.IceModelVec2S(self.grid, "shelf_base_mass_flux_anomaly",
                                       PISM.WITHOUT_GHOSTS)
        delta_BMB.set_attrs("climate_forcing",
                            "2D shelf base mass flux anomaly", "kg m-2 s-1", "")
        delta_BMB.set(self.dBMB)

        delta_BMB.dump(self.filename)

    def runTest(self):
        "Modifier Anomaly"

        config.set_string("ocean.anomaly.file", self.filename)

        modifier = PISM.OceanAnomaly(self.grid, self.model)

        modifier.init(self.geometry)
        modifier.update(self.geometry, 0, 1)

        check_modifier(self.model, modifier, 0.0, self.dBMB, 0.0)

    def tearDown(self):
        os.remove(self.filename)
>>>>>>> 97615ae3

class FracMBP(TestCase):
    def setUp(self):
        self.filename = "frac_MBP_input.nc"
        self.grid = dummy_grid()
        self.geometry = create_geometry(self.grid)
        self.model = PISM.OceanConstant(self.grid)
        self.dMBP = 0.5

        create_dummy_forcing_file(self.filename, "frac_MBP", "1", self.dMBP)

    def runTest(self):
        "Modifier Frac_MBP"

        modifier = PISM.OceanFracMBP(self.grid, self.model)

        options.setValue("-ocean_frac_MBP_file", self.filename)

        modifier.init(self.geometry)
        modifier.update(self.geometry, 0, 1)

        model = self.model

        check_difference(modifier.shelf_base_temperature(),
                         model.shelf_base_temperature(),
                         0.0)

        check_difference(modifier.shelf_base_mass_flux(),
                         model.shelf_base_mass_flux(),
                         0.0)

        check_ratio(modifier.melange_back_pressure_fraction(),
                    model.melange_back_pressure_fraction(),
                    self.dMBP)

    def tearDown(self):
        os.remove(self.filename)


class FracSMB(TestCase):
    def setUp(self):
        self.filename = "frac_SMB_input.nc"
        self.grid = dummy_grid()
        self.geometry = create_geometry(self.grid)
        self.model = PISM.OceanConstant(self.grid)
        self.dSMB = 0.5

        create_dummy_forcing_file(self.filename, "frac_mass_flux", "1", self.dSMB)

    def runTest(self):
        "Modifier Frac_SMB"

        modifier = PISM.OceanFracSMB(self.grid, self.model)

        options.setValue("-ocean_frac_mass_flux_file", self.filename)

        modifier.init(self.geometry)
        modifier.update(self.geometry, 0, 1)

        model = self.model

        check_difference(modifier.shelf_base_temperature(),
                         model.shelf_base_temperature(),
                         0.0)

        check_ratio(modifier.shelf_base_mass_flux(),
                    model.shelf_base_mass_flux(),
                    self.dSMB)

        check_difference(modifier.melange_back_pressure_fraction(),
                         model.melange_back_pressure_fraction(),
                         0.0)

    def tearDown(self):
        os.remove(self.filename)


def create_delta_T_file(filename):
    """Create a delta_T input file covering the interval [0, 4] years. When used with the
    'Cache' modifier with the update interval of 2, this data will be sampled every 2
    years, producing [1, 1, 3, 3].
    """
    f = netCDF4.Dataset(filename, "w")
    f.createDimension("time", 4)
    f.createDimension("bnds", 2)
    t = f.createVariable("time", "d", ("time",))
    t.units = "seconds"
    t.bounds = "time_bounds"
    t_bnds = f.createVariable("time_bounds", "d", ("time", "bnds"))
    delta_T = f.createVariable("delta_T", "d", ("time",))
    delta_T.units = "Kelvin"
    t[:] = [0.5, 1.5, 2.5, 3.5]
    t[:] *= seconds_per_year
    t_bnds[:, 0] = [0, 1, 2, 3]
    t_bnds[:, 1] = [1, 2, 3, 4]
    t_bnds[:, :] *= seconds_per_year
    delta_T[:] = [1, 2, 3, 4]
    f.close()


class Cache(TestCase):
    def setUp(self):
        self.filename = "dT.nc"
        self.grid = dummy_grid()
        self.geometry = create_geometry(self.grid)

        self.constant = PISM.OceanConstant(self.grid)
        self.delta_T = PISM.OceanDeltaT(self.grid, self.constant)

        create_delta_T_file(self.filename)
        options.setValue("-ocean_delta_T_file", self.filename)

        config.set_double("ocean.cache.update_interval", 2.0)

    def runTest(self):
        "Modifier Cache"

        modifier = PISM.OceanCache(self.grid, self.delta_T)

        modifier.init(self.geometry)

        t = 0
        dt = seconds_per_year

        diff = []
        while t < 4 * seconds_per_year:
            modifier.update(self.geometry, t, dt)

            original = sample(self.constant.shelf_base_temperature())
            cached = sample(modifier.shelf_base_temperature())

            diff.append(cached - original)

            t += dt

        np.testing.assert_almost_equal(diff, [1, 1, 3, 3])

    def tearDown(self):
        os.remove(self.filename)


class DeltaSL(TestCase):
    def setUp(self):
        self.filename = "delta_SL_input.nc"
        self.grid = dummy_grid()
        self.geometry = create_geometry(self.grid)
        self.model = PISM.SeaLevel(self.grid)
        self.dSL = -5.0

        create_dummy_forcing_file(self.filename, "delta_SL", "meters", self.dSL)

    def runTest(self):
        "Modifier Delta_SL"

        modifier = PISM.SeaLevelDelta(self.grid, self.model)

        options.setValue("-ocean_delta_sl_file", self.filename)

        modifier.init(self.geometry)
        modifier.update(self.geometry, 0, 1)

        check_difference(modifier.elevation(),
                         self.model.elevation(),
                         self.dSL)

    def tearDown(self):
        os.remove(self.filename)


def create_delta_SL_file(filename, grid, sea_level_offset):
    PISM.util.prepare_output(filename)

    SL = PISM.IceModelVec2S(grid, "delta_SL", PISM.WITHOUT_GHOSTS)
    SL.set_attrs("forcing", "sea level forcing", "meters", "")
    SL.set(sea_level_offset)
    SL.write(filename)


class DeltaSL2D(TestCase):
    def setUp(self):
        self.filename = config.get_string("ocean.delta_sl_2d.file")
        self.grid = dummy_grid()
        self.geometry = create_geometry(self.grid)
        self.model = PISM.SeaLevel(self.grid)
        self.dSL = -5.0

        create_delta_SL_file(self.filename, self.grid, self.dSL)

    def runTest(self):
        "Modifier Delta_SL_2D"

        modifier = PISM.SeaLevelDelta2D(self.grid, self.model)

        modifier.init(self.geometry)
        modifier.update(self.geometry, 0, 1)

        check_difference(modifier.elevation(),
                         self.model.elevation(),
                         self.dSL)

    def tearDown(self):
        os.remove(self.filename)<|MERGE_RESOLUTION|>--- conflicted
+++ resolved
@@ -327,8 +327,6 @@
     def tearDown(self):
         os.remove(self.filename)
 
-<<<<<<< HEAD
-=======
 class AnomalyBMB(TestCase):
     def setUp(self):
         self.filename = "delta_BMB_input.nc"
@@ -359,7 +357,6 @@
 
     def tearDown(self):
         os.remove(self.filename)
->>>>>>> 97615ae3
 
 class FracMBP(TestCase):
     def setUp(self):
