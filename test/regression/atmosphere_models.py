#!/usr/bin/env python
"""
Tests of PISM's atmosphere models and modifiers.
"""

import PISM
from PISM.testing import *
import os
import numpy as np
from unittest import TestCase

config = PISM.Context().config

# reduce the grid size to speed this up
config.set_number("grid.Mx", 3)
config.set_number("grid.My", 5) # non-square grid
config.set_number("grid.Mz", 2)

seconds_per_year = 365 * 86400
# ensure that this is the correct year length
config.set_string("time.calendar", "365_day")

# silence models' initialization messages
PISM.Context().log.set_threshold(1)

def write_state(model):
    "Test writing of the model state"

    o_filename = "tmp_model_state.nc"
    o_diagnostics = "tmp_diagnostics.nc"

    try:
        output = PISM.util.prepare_output(o_filename)
        model.define_model_state(output)
        model.write_model_state(output)
        output.close()

        ds = model.diagnostics()
        output = PISM.util.prepare_output(o_diagnostics)

        for d in ds:
            ds[d].define(output, PISM.PISM_DOUBLE)

        for d in ds:
            ds[d].compute().write(output)

        output.close()

    finally:
        os.remove(o_filename)
        os.remove(o_diagnostics)

def check_model(model, T, P, ts=None, Ts=None, Ps=None):
    check(model.mean_annual_temp(), T)
    check(model.mean_precipitation(), P)

    model.init_timeseries(ts)

    try:
        model.begin_pointwise_access()
        np.testing.assert_almost_equal(model.temp_time_series(0, 0), Ts)
        np.testing.assert_almost_equal(model.precip_time_series(0, 0), Ps)
    finally:
        model.end_pointwise_access()

    write_state(model)

    model.max_timestep(ts[0])

def check_modifier(model, modifier, T=0.0, P=0.0, ts=None, Ts=None, Ps=None):
    check_difference(modifier.mean_annual_temp(),
                     model.mean_annual_temp(),
                     T)
    check_difference(modifier.mean_precipitation(),
                     model.mean_precipitation(),
                     P)

    model.init_timeseries(ts)
    modifier.init_timeseries(ts)

    try:
        model.begin_pointwise_access()
        modifier.begin_pointwise_access()

        Ts_model = np.array(model.temp_time_series(0, 0))
        Ts_modifier = np.array(modifier.temp_time_series(0, 0))

        Ps_model = np.array(model.precip_time_series(0, 0))
        Ps_modifier = np.array(modifier.precip_time_series(0, 0))

        np.testing.assert_almost_equal(Ts_modifier - Ts_model, Ts)
        np.testing.assert_almost_equal(Ps_modifier - Ps_model, Ps)
    finally:
        modifier.end_pointwise_access()
        model.end_pointwise_access()

    write_state(modifier)

    modifier.max_timestep(ts[0])

def precipitation(grid, value):
    precip = PISM.IceModelVec2S(grid, "precipitation", PISM.WITHOUT_GHOSTS)
    precip.set_attrs("climate", "precipitation", "kg m-2 s-1", "precipitation_flux")
    precip.set(value)
    return precip

def air_temperature(grid, value):
    temperature = PISM.IceModelVec2S(grid, "air_temp", PISM.WITHOUT_GHOSTS)
    temperature.set_attrs("climate", "near-surface air temperature", "Kelvin", "")
    temperature.set(value)
    return temperature

class PIK(TestCase):
    def setUp(self):
        self.filename = "atmosphere_pik_input.nc"
        self.grid = shallow_grid()
        self.geometry = PISM.Geometry(self.grid)

<<<<<<< HEAD
        self.geometry.latitude.set(-80.0)
=======
        precip = PISM.IceModelVec2S(self.grid, "precipitation", PISM.WITHOUT_GHOSTS)
        precip.set_attrs("climate", "dummy precipitation field", "kg m-2 s-1", "kg m-2 s-1", "", 0)
        precip.set(10.0)
        precip.dump(self.filename)
>>>>>>> e783d014

        self.P = 10.0           # this is very high, but that's fine

        precipitation(self.grid, self.P).dump(self.filename)

        config.set_string("atmosphere.pik.file", self.filename)

    def test_atmosphere_pik(self):
        "Model 'pik'"

        parameterizations = {"martin" : (248.13, [248.13], [self.P]),
                             "huybrechts_dewolde" : (252.59, [237.973373], [self.P]),
                             "martin_huybrechts_dewolde" : (248.13, [233.51337298], [self.P]),
                             "era_interim" : (256.27, [243.0939774], [self.P]),
                             "era_interim_sin" : (255.31577, [241.7975841], [self.P]),
                             "era_interim_lon" : (248.886139, [233.3678998], [self.P])}

        for p, (T, Ts, Ps) in parameterizations.items():
            config.set_string("atmosphere.pik.parameterization", p)

            model = PISM.AtmospherePIK(self.grid)
            model.init(self.geometry)

            # t and dt are irrelevant here
            model.update(self.geometry, 0, 1)

            check_model(model, T=T, P=self.P, ts=[0.5], Ts=Ts, Ps=Ps)

        assert model.max_timestep(0).infinite()

        try:
            config.set_string("atmosphere.pik.parameterization", "invalid")
            model = PISM.AtmospherePIK(self.grid)
            assert False, "failed to catch an invalid parameterization"
        except RuntimeError:
            pass

    def tearDown(self):
        os.remove(self.filename)

class DeltaT(TestCase):
    def setUp(self):
        self.filename = "delta_T_input.nc"
        self.grid = shallow_grid()
        self.geometry = PISM.Geometry(self.grid)
        self.geometry.ice_thickness.set(1000.0)
        self.model = PISM.AtmosphereUniform(self.grid)
        self.dT = -5.0

        create_scalar_forcing(self.filename, "delta_T", "Kelvin", [self.dT], [0])

    def tearDown(self):
        os.remove(self.filename)

    def test_atmosphere_delta_t(self):
        "Modifier Delta_T"

        modifier = PISM.AtmosphereDeltaT(self.grid, self.model)

        config.set_string("atmosphere.delta_T.file", self.filename)

        modifier.init(self.geometry)
        modifier.update(self.geometry, 0, 1)

        check_modifier(self.model, modifier, T=self.dT, ts=[0.5], Ts=[self.dT], Ps=[0])

class DeltaP(TestCase):
    def setUp(self):
        self.filename = "delta_P_input.nc"
        self.grid = shallow_grid()
        self.geometry = PISM.Geometry(self.grid)
        self.geometry.ice_thickness.set(1000.0)
        self.model = PISM.AtmosphereUniform(self.grid)
        self.dP = 5.0

        create_scalar_forcing(self.filename, "delta_P", "kg m-2 s-1", [self.dP], [0])

        config.set_string("atmosphere.delta_P.file", self.filename)

    def tearDown(self):
        os.remove(self.filename)

    def test_atmosphere_delta_p(self):
        "Modifier 'delta_P'"

        modifier = PISM.AtmosphereDeltaP(self.grid, self.model)

        modifier.init(self.geometry)
        modifier.update(self.geometry, 0, 1)

        check_modifier(self.model, modifier, P=self.dP, ts=[0.5], Ts=[0], Ps=[self.dP])

class Given(TestCase):
    def setUp(self):
        self.filename = "atmosphere_given_input.nc"
        self.grid = shallow_grid()
        self.geometry = PISM.Geometry(self.grid)

        self.P = 10.0
        self.T = 250.0

        output = PISM.util.prepare_output(self.filename)
        precipitation(self.grid, self.P).write(output)
        air_temperature(self.grid, self.T).write(output)

        config.set_string("atmosphere.given.file", self.filename)

    def tearDown(self):
        os.remove(self.filename)

    def test_atmosphere_given(self):
        "Model 'given'"

        model = PISM.AtmosphereFactory(self.grid).create("given")

        model.init(self.geometry)
        model.update(self.geometry, 0, 1)

        check_model(model, T=self.T, P=self.P, ts=[0.5], Ts=[self.T], Ps=[self.P])

class SeaRISE(TestCase):
    def setUp(self):
        self.filename = "atmosphere_searise_input.nc"
        self.grid = shallow_grid()

        self.geometry = PISM.Geometry(self.grid)
        self.geometry.latitude.set(70.0)
        self.geometry.longitude.set(-45.0)
        self.geometry.ice_thickness.set(2500.0)
        self.geometry.ensure_consistency(0.0)

        self.P = 10.0

        output = PISM.util.prepare_output(self.filename)
        precipitation(self.grid, self.P).write(output)

        config.set_string("atmosphere.searise_greenland.file", self.filename)

    def tearDown(self):
        os.remove(self.filename)

    def test_atmosphere_searise_greenland(self):
        "Model 'searise_greenland'"

        model = PISM.AtmosphereSeaRISEGreenland(self.grid)

        model.init(self.geometry)

        model.update(self.geometry, 0, 1)

        check_model(model, P=self.P, T=251.9085, ts=[0.5], Ts=[238.66192632], Ps=[self.P])

class YearlyCycle(TestCase):
    def setUp(self):
        self.filename = "yearly_cycle.nc"
        self.grid = shallow_grid()
        self.geometry = PISM.Geometry(self.grid)

        self.T_mean = 250.0
        self.T_summer = 270.0
        self.P = 15.0

        output = PISM.util.prepare_output(self.filename)
        precipitation(self.grid, self.P).write(output)

        T_mean = PISM.IceModelVec2S(self.grid, "air_temp_mean_annual", PISM.WITHOUT_GHOSTS)
        T_mean.set_attrs("climate", "mean annual near-surface air temperature", "K", "")
        T_mean.set(self.T_mean)
        T_mean.write(output)

        T_summer = PISM.IceModelVec2S(self.grid, "air_temp_mean_summer", PISM.WITHOUT_GHOSTS)
        T_summer.set_attrs("climate", "mean summer near-surface air temperature", "K", "")
        T_summer.set(self.T_summer)
        T_summer.write(output)

        config.set_string("atmosphere.yearly_cycle.file", self.filename)

        # FIXME: test "-atmosphere_yearly_cycle_scaling_file", too

    def tearDown(self):
        os.remove(self.filename)

    def test_atmosphere_yearly_cycle(self):
        "Model 'yearly_cycle'"

        model = PISM.AtmosphereCosineYearlyCycle(self.grid)

        model.init(self.geometry)

        one_year = 365 * 86400.0
        model.update(self.geometry, 0, one_year)

        summer_peak = config.get_number("atmosphere.fausto_air_temp.summer_peak_day") / 365.0

        ts = np.linspace(0, one_year, 13)
        cycle = np.cos(2.0 * np.pi * (ts / one_year - summer_peak))
        T = (self.T_summer - self.T_mean) * cycle + self.T_mean
        P = np.zeros_like(T) + self.P

        check_model(model, T=self.T_mean, P=self.P, ts=ts, Ts=T, Ps=P)

class OneStation(TestCase):
    def setUp(self):
        self.filename = "one_station.nc"
        self.grid = shallow_grid()
        self.geometry = PISM.Geometry(self.grid)
        self.T = 263.15
        self.P = 10.0

        time_name = config.get_string("time.dimension_name")

        output = PISM.util.prepare_output(self.filename, append_time=True)

        output.redef()
        output.def_var("precipitation", PISM.PISM_DOUBLE, [time_name])
        output.put_att_text("precipitation", "units", "kg m-2 s-1")

        output.def_var("air_temp", PISM.PISM_DOUBLE, [time_name])
        output.put_att_text("air_temp", "units", "Kelvin")

        output.put_1d_var("precipitation", 0, 1, [self.P])
        output.put_1d_var("air_temp", 0, 1, [self.T])

        output.close()

        config.set_string("atmosphere.one_station.file", self.filename)

    def tearDown(self):
        os.remove(self.filename)

    def test_atmosphere_one_station(self):
        "Model 'weather_station'"

        model = PISM.AtmosphereWeatherStation(self.grid)

        model.init(self.geometry)

        model.update(self.geometry, 0, 1)

        check_model(model, P=self.P, T=self.T, ts=[0.5], Ts=[self.T], Ps=[self.P])

class Uniform(TestCase):
    def setUp(self):
        self.grid = shallow_grid()
        self.geometry = PISM.Geometry(self.grid)
        self.P = 5.0
        self.T = 250.0

        config.set_number("atmosphere.uniform.temperature", self.T)
        config.set_number("atmosphere.uniform.precipitation", self.P)

    def test_atmosphere_uniform(self):
        "Model 'uniform'"
        model = PISM.AtmosphereUniform(self.grid)

        model.init(self.geometry)

        model.update(self.geometry, 0, 1)

        P = PISM.util.convert(self.P, "kg m-2 year-1", "kg m-2 s-1")
        check_model(model, T=self.T, P=P, ts=[0.5], Ts=[self.T], Ps=[P])

class Anomaly(TestCase):
    def setUp(self):
        self.filename = "delta_T_input.nc"
        self.grid = shallow_grid()
        self.geometry = PISM.Geometry(self.grid)
        self.geometry.ice_thickness.set(1000.0)
        self.model = PISM.AtmosphereUniform(self.grid)
        self.dT = -5.0
        self.dP = 20.0

        dT = PISM.IceModelVec2S(self.grid, "air_temp_anomaly", PISM.WITHOUT_GHOSTS)
        dT.set_attrs("climate", "air temperature anomaly", "Kelvin", "")
        dT.set(self.dT)

        dP = PISM.IceModelVec2S(self.grid, "precipitation_anomaly", PISM.WITHOUT_GHOSTS)
        dP.set_attrs("climate", "precipitation anomaly", "kg m-2 s-1", "")
        dP.set(self.dP)

        output = PISM.util.prepare_output(self.filename)
        dT.write(output)
        dP.write(output)

        config.set_string("atmosphere.anomaly.file", self.filename)

    def tearDown(self):
        os.remove(self.filename)

    def test_atmosphere_anomaly(self):
        "Modifier 'anomaly'"

        modifier = PISM.AtmosphereAnomaly(self.grid, self.model)

        modifier.init(self.geometry)

        modifier.update(self.geometry, 0, 1)

        check_modifier(self.model, modifier, T=self.dT, P=self.dP,
                       ts=[0.5], Ts=[self.dT], Ps=[self.dP])

class PaleoPrecip(TestCase):
    def setUp(self):
        self.filename = "paleo_precip_input.nc"
        self.grid = shallow_grid()
        self.geometry = PISM.Geometry(self.grid)
        self.geometry.ice_thickness.set(1000.0)
        self.model = PISM.AtmosphereUniform(self.grid)
        self.dT = 5.0

        create_scalar_forcing(self.filename, "delta_T", "Kelvin", [self.dT], [0])

        config.set_string("atmosphere.paleo_precip.file", self.filename)

    def tearDown(self):
        os.remove(self.filename)

    def test_atmosphere_paleo_precip(self):
        "Modifier 'paleo_precip'"

        modifier = PISM.AtmospherePaleoPrecip(self.grid, self.model)

        modifier.init(self.geometry)

        modifier.update(self.geometry, 0, 1)

        check_modifier(self.model, modifier, P=1.3373514942327523e-05,
                       ts=[0.5], Ts=[0], Ps=[1.33735149e-05])

class FracP(TestCase):
    def setUp(self):
        self.filename = "frac_P_input.nc"
        self.grid = shallow_grid()
        self.geometry = PISM.Geometry(self.grid)
        self.geometry.ice_thickness.set(1000.0)
        self.model = PISM.AtmosphereUniform(self.grid)
        self.P_ratio = 5.0

        create_scalar_forcing(self.filename, "frac_P", "1", [self.P_ratio], [0])

        config.set_string("atmosphere.frac_P.file", self.filename)

    def tearDown(self):
        os.remove(self.filename)

    def test_atmosphere_frac_p(self):
        "Modifier 'frac_P'"

        modifier = PISM.AtmosphereFracP(self.grid, self.model)

        modifier.init(self.geometry)

        modifier.update(self.geometry, 0, 1)

        check_ratio(modifier.mean_precipitation(), self.model.mean_precipitation(),
                    self.P_ratio)

        check_modifier(self.model, modifier, T=0, P=0.00012675505856327396,
                       ts=[0.5], Ts=[0], Ps=[0.00012676])


class LapseRates(TestCase):
    def setUp(self):
        self.filename = "reference_surface.nc"
        self.grid = shallow_grid()
        self.model = PISM.AtmosphereUniform(self.grid)
        self.dTdz = 1.0         # Kelvin per km
        self.dPdz = 1000.0      # (kg/m^2)/year per km
        self.dz = 1000.0        # m
        self.dT = -self.dTdz * self.dz / 1000.0
        self.dP = -PISM.util.convert(self.dPdz * self.dz / 1000.0, "kg m-2 year-1", "kg m-2 s-1")

        self.geometry = PISM.Geometry(self.grid)

        # save current surface elevation to use it as a "reference" surface elevation
        self.geometry.ice_surface_elevation.dump(self.filename)

        config.set_string("atmosphere.lapse_rate.file", self.filename)

        config.set_number("atmosphere.lapse_rate.precipitation_lapse_rate", self.dPdz)

        config.set_number("atmosphere.lapse_rate.temperature_lapse_rate", self.dTdz)

    def tearDown(self):
        os.remove(self.filename)

    def test_atmosphere_lapse_rate(self):
        "Modifier 'lapse_rate'"

        modifier = PISM.AtmosphereLapseRates(self.grid, self.model)

        modifier.init(self.geometry)

        # change surface elevation
        self.geometry.ice_surface_elevation.shift(self.dz)

        # check that the temperature changed accordingly
        modifier.update(self.geometry, 0, 1)
        check_modifier(self.model, modifier, T=self.dT, P=self.dP,
                       ts=[0.5], Ts=[self.dT], Ps=[self.dP])<|MERGE_RESOLUTION|>--- conflicted
+++ resolved
@@ -100,13 +100,14 @@
 
 def precipitation(grid, value):
     precip = PISM.IceModelVec2S(grid, "precipitation", PISM.WITHOUT_GHOSTS)
-    precip.set_attrs("climate", "precipitation", "kg m-2 s-1", "precipitation_flux")
+    precip.set_attrs("climate", "precipitation", "kg m-2 s-1", "kg m-2 s-1",
+                     "precipitation_flux", 0)
     precip.set(value)
     return precip
 
 def air_temperature(grid, value):
     temperature = PISM.IceModelVec2S(grid, "air_temp", PISM.WITHOUT_GHOSTS)
-    temperature.set_attrs("climate", "near-surface air temperature", "Kelvin", "")
+    temperature.set_attrs("climate", "near-surface air temperature", "Kelvin", "Kelvin", "", 0)
     temperature.set(value)
     return temperature
 
@@ -116,14 +117,7 @@
         self.grid = shallow_grid()
         self.geometry = PISM.Geometry(self.grid)
 
-<<<<<<< HEAD
         self.geometry.latitude.set(-80.0)
-=======
-        precip = PISM.IceModelVec2S(self.grid, "precipitation", PISM.WITHOUT_GHOSTS)
-        precip.set_attrs("climate", "dummy precipitation field", "kg m-2 s-1", "kg m-2 s-1", "", 0)
-        precip.set(10.0)
-        precip.dump(self.filename)
->>>>>>> e783d014
 
         self.P = 10.0           # this is very high, but that's fine
 
@@ -290,12 +284,12 @@
         precipitation(self.grid, self.P).write(output)
 
         T_mean = PISM.IceModelVec2S(self.grid, "air_temp_mean_annual", PISM.WITHOUT_GHOSTS)
-        T_mean.set_attrs("climate", "mean annual near-surface air temperature", "K", "")
+        T_mean.set_attrs("climate", "mean annual near-surface air temperature", "K", "K", "", 0)
         T_mean.set(self.T_mean)
         T_mean.write(output)
 
         T_summer = PISM.IceModelVec2S(self.grid, "air_temp_mean_summer", PISM.WITHOUT_GHOSTS)
-        T_summer.set_attrs("climate", "mean summer near-surface air temperature", "K", "")
+        T_summer.set_attrs("climate", "mean summer near-surface air temperature", "K", "K", "", 0)
         T_summer.set(self.T_summer)
         T_summer.write(output)
 
@@ -397,11 +391,11 @@
         self.dP = 20.0
 
         dT = PISM.IceModelVec2S(self.grid, "air_temp_anomaly", PISM.WITHOUT_GHOSTS)
-        dT.set_attrs("climate", "air temperature anomaly", "Kelvin", "")
+        dT.set_attrs("climate", "air temperature anomaly", "Kelvin", "Kelvin", "", 0)
         dT.set(self.dT)
 
         dP = PISM.IceModelVec2S(self.grid, "precipitation_anomaly", PISM.WITHOUT_GHOSTS)
-        dP.set_attrs("climate", "precipitation anomaly", "kg m-2 s-1", "")
+        dP.set_attrs("climate", "precipitation anomaly", "kg m-2 s-1", "kg m-2 s-1", "", 0)
         dP.set(self.dP)
 
         output = PISM.util.prepare_output(self.filename)
