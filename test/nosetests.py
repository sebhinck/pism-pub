--- conflicted
+++ resolved
@@ -165,26 +165,12 @@
     enthalpy.set(80e3)
 
     output_file = "test_grid_from_file.nc"
-<<<<<<< HEAD
-    pio = PISM.PIO(grid.com, "netcdf3", output_file, PISM.PISM_READWRITE_MOVE)
-    PISM.define_time(pio, grid.ctx().config().get_string("time.dimension_name"),
-                     grid.ctx().config().get_string("time.calendar"),
-                     grid.ctx().time().units_string(),
-                     grid.ctx().unit_system())
-    PISM.append_time(pio,
-                     grid.ctx().config().get_string("time.dimension_name"),
-                     grid.ctx().time().current())
-    pio.close()
-=======
     pio = PISM.util.prepare_output(output_file)
->>>>>>> 83f4c8d9
 
     enthalpy.write(pio)
 
-<<<<<<< HEAD
     pio = PISM.PIO(grid.com, "netcdf3", output_file, PISM.PISM_READONLY)
-=======
->>>>>>> 83f4c8d9
+
     grid2 = PISM.IceGrid.FromFile(grid.ctx(), pio, "enthalpy", PISM.NOT_PERIODIC)
 
 
@@ -388,18 +374,7 @@
 
     # test write()
     output_file = "test_ModelVecs.nc"
-<<<<<<< HEAD
-    pio = PISM.PIO(grid.com, "netcdf3", output_file, PISM.PISM_READWRITE_MOVE)
-    PISM.define_time(pio, grid.ctx().config().get_string("time.dimension_name"),
-                     grid.ctx().config().get_string("time.calendar"),
-                     grid.ctx().time().units_string(),
-                     grid.ctx().unit_system())
-    PISM.append_time(pio,
-                     grid.ctx().config().get_string("time.dimension_name"),
-                     grid.ctx().time().current())
-=======
     pio = PISM.util.prepare_output(output_file)
->>>>>>> 83f4c8d9
     pio.close()
 
     vecs.write(output_file)
