// Copyright (C) 2010, 2011, 2012, 2013, 2014 Constantine Khroulev and Ed Bueler
//
// This file is part of PISM.
//
// PISM is free software; you can redistribute it and/or modify it under the
// terms of the GNU General Public License as published by the Free Software
// Foundation; either version 3 of the License, or (at your option) any later
// version.
//
// PISM is distributed in the hope that it will be useful, but WITHOUT ANY
// WARRANTY; without even the implied warranty of MERCHANTABILITY or FITNESS
// FOR A PARTICULAR PURPOSE.  See the GNU General Public License for more
// details.
//
// You should have received a copy of the GNU General Public License
// along with PISM; if not, write to the Free Software
// Foundation, Inc., 51 Franklin St, Fifth Floor, Boston, MA  02110-1301  USA

#ifndef _SSB_MODIFIER_H_
#define _SSB_MODIFIER_H_

#include "iceModelVec.hh"
#include "PISMComponent.hh"

namespace pism {

class Vars;
class IceFlowLaw;
class EnthalpyConverter;

//! Shallow stress balance modifier (such as the non-sliding SIA).
class SSB_Modifier : public Component
{
public:
  SSB_Modifier(IceGrid &g, EnthalpyConverter &e, const Config &c)
    : Component(g, c), EC(e) {
    D_max = 0.0;
    variables = NULL;
    allocate();
  }
  virtual ~SSB_Modifier() {}

  virtual PetscErrorCode init(Vars &vars) {
    variables = &vars;
    return 0;
  }

  virtual PetscErrorCode update(IceModelVec2V *vel_input, bool fast) = 0;

  //! \brief Get the diffusive (SIA) vertically-averaged flux on the staggered grid.
  virtual PetscErrorCode get_diffusive_flux(IceModelVec2Stag* &result) {
    result = &diffusive_flux;
    return 0;
  }

  //! \brief Get the max diffusivity (for the adaptive time-stepping).
  virtual PetscErrorCode get_max_diffusivity(double &result) {
    result = D_max;
    return 0;
  }

  virtual PetscErrorCode get_horizontal_3d_velocity(IceModelVec3* &u_result,
                                                    IceModelVec3* &v_result) {
    u_result = &u;
    v_result = &v;
    return 0;
  }

  virtual PetscErrorCode get_volumetric_strain_heating(IceModelVec3* &result) {
    result = &strain_heating;
    return 0;
  }

<<<<<<< HEAD
  //! \brief Extends the computational grid (vertically).
  virtual PetscErrorCode extend_the_grid(int old_Mz);

  virtual PetscErrorCode stdout_report(std::string &result) {
    result = "";
    return 0;
  }
=======
  virtual PetscErrorCode stdout_report(std::string &result)
  { result = ""; return 0; }
>>>>>>> 2a45f945

  IceFlowLaw* get_flow_law() {
    return flow_law;
  }
protected:
  virtual PetscErrorCode allocate();

  IceFlowLaw *flow_law;
  EnthalpyConverter &EC;
  double D_max;
  IceModelVec2Stag diffusive_flux;
  IceModelVec3 u, v, strain_heating;

  Vars *variables;
};


//! The trivial Shallow Stress Balance modifier.
class ConstantInColumn : public SSB_Modifier
{
public:
  ConstantInColumn(IceGrid &g, EnthalpyConverter &e, const Config &c);
  virtual ~ConstantInColumn();

  virtual PetscErrorCode init(Vars &vars);

  virtual PetscErrorCode update(IceModelVec2V *vel_input, bool fast);
  virtual void add_vars_to_output(const std::string &/*keyword*/, std::set<std::string> &/*result*/) {
  }

  //! Defines requested couplings fields to file and/or asks an attached
  //! model to do so.
  virtual PetscErrorCode define_variables(const std::set<std::string> &/*vars*/, const PIO &/*nc*/,
                                          IO_Type /*nctype*/) {
    return 0;
  }

  //! Writes requested couplings fields to file and/or asks an attached
  //! model to do so.
  virtual PetscErrorCode write_variables(const std::set<std::string> &/*vars*/, const PIO &/*nc*/) {
    return 0;
  }

};

} // end of namespace pism

#endif /* _SSB_MODIFIER_H_ */<|MERGE_RESOLUTION|>--- conflicted
+++ resolved
@@ -71,18 +71,10 @@
     return 0;
   }
 
-<<<<<<< HEAD
-  //! \brief Extends the computational grid (vertically).
-  virtual PetscErrorCode extend_the_grid(int old_Mz);
-
   virtual PetscErrorCode stdout_report(std::string &result) {
     result = "";
     return 0;
   }
-=======
-  virtual PetscErrorCode stdout_report(std::string &result)
-  { result = ""; return 0; }
->>>>>>> 2a45f945
 
   IceFlowLaw* get_flow_law() {
     return flow_law;
