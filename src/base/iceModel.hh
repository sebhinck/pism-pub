// Copyright (C) 2004-2014 Jed Brown, Ed Bueler and Constantine Khroulev
//
// This file is part of PISM.
//
// PISM is free software; you can redistribute it and/or modify it under the
// terms of the GNU General Public License as published by the Free Software
// Foundation; either version 3 of the License, or (at your option) any later
// version.
//
// PISM is distributed in the hope that it will be useful, but WITHOUT ANY
// WARRANTY; without even the implied warranty of MERCHANTABILITY or FITNESS
// FOR A PARTICULAR PURPOSE.  See the GNU General Public License for more
// details.
//
// You should have received a copy of the GNU General Public License
// along with PISM; if not, write to the Free Software
// Foundation, Inc., 51 Franklin St, Fifth Floor, Boston, MA  02110-1301  USA

#ifndef __iceModel_hh
#define __iceModel_hh

//! \file iceModel.hh Definition of class IceModel.
/*! \file iceModel.hh
IceModel is a big class which is an ice flow model.  It contains all parts that
are not well-defined, separated components.  Such components are better places
to put sub-models that have a clear, general interface to the rest of an ice
sheet model.

IceModel has pointers to well-defined components, when they exist.

IceModel generally interprets user options, and initializes components based on
such options.  It manages the initialization sequences (%e.g. a restart from a
file containing a complete model state, versus bootstrapping).
 */

#include <signal.h>
#include <gsl/gsl_rng.h>
#include <petscsnes.h>
#include <petsctime.h>          // PetscGetTime()

#include "flowlaws.hh"


#include "pism_const.hh"
#include "iceModelVec.hh"
#include "PISMConfig.hh"
#include "PISMVars.hh"

namespace pism {

// forward declarations
class IceGrid;
class EnthalpyConverter;
class Hydrology;
class YieldStress;
class StressBalance;
class SurfaceModel;
class OceanModel;
class BedDef;
class BedThermalUnit;
class Diagnostic;
class TSDiagnostic;
class IcebergRemover;
class OceanKill;
class FloatKill;
class CalvingAtThickness;
class EigenCalving;


//! The base class for PISM.  Contains all essential variables, parameters, and flags for modelling an ice sheet.
class IceModel {
  // The following classes implement various diagnostic computations.
  // 2D and 3D:
  friend class IceModel_hardav;
  friend class IceModel_bwp;
  friend class IceModel_cts;
  friend class IceModel_dhdt;
  friend class IceModel_temp;
  friend class IceModel_temp_pa;
  friend class IceModel_temppabase;
  friend class IceModel_enthalpybase;
  friend class IceModel_enthalpysurf;
  friend class IceModel_tempbase;
  friend class IceModel_tempsurf;
  friend class IceModel_liqfrac;
  friend class IceModel_tempicethk;
  friend class IceModel_tempicethk_basal;
  friend class IceModel_new_mask;
  friend class IceModel_climatic_mass_balance_cumulative;
  friend class IceModel_dHdt;
  friend class IceModel_flux_divergence;
  // scalar:
  friend class IceModel_ivol;
  friend class IceModel_slvol;
  friend class IceModel_divoldt;
  friend class IceModel_iarea;
  friend class IceModel_imass;
  friend class IceModel_dimassdt;
  friend class IceModel_ivoltemp;
  friend class IceModel_ivolcold;
  friend class IceModel_ivolg;
  friend class IceModel_ivolf;
  friend class IceModel_iareatemp;
  friend class IceModel_iareacold;
  friend class IceModel_ienthalpy;
  friend class IceModel_iareag;
  friend class IceModel_iareaf;
  friend class IceModel_dt;
  friend class IceModel_max_diffusivity;
  friend class IceModel_surface_flux;
  friend class IceModel_surface_flux_cumulative;
  friend class IceModel_grounded_basal_flux;
  friend class IceModel_grounded_basal_flux_cumulative;
  friend class IceModel_sub_shelf_flux;
  friend class IceModel_sub_shelf_flux_cumulative;
  friend class IceModel_nonneg_flux;
  friend class IceModel_nonneg_flux_cumulative;
  friend class IceModel_discharge_flux;
  friend class IceModel_discharge_flux_cumulative;
  friend class IceModel_nonneg_flux_2D_cumulative;
  friend class IceModel_grounded_basal_flux_2D_cumulative;
  friend class IceModel_floating_basal_flux_2D_cumulative;
  friend class IceModel_discharge_flux_2D_cumulative;
  friend class IceModel_max_hor_vel;
  friend class IceModel_sum_divQ_flux;
  friend class IceModel_H_to_Href_flux;
  friend class IceModel_Href_to_H_flux;
public:
  // see iceModel.cc for implementation of constructor and destructor:
  IceModel(IceGrid &g, Config &config, Config &overrides);
  virtual ~IceModel(); // must be virtual merely because some members are virtual

  // -----------------------------------------------
  /** Initialization proceeds through a hierarchical set of virtual
<<<<<<< HEAD
  function calls.  The hierarchy and order of what calls what is
  shown below.  This hierarchy is not complete, see
  the code for more details.
  @see iMinit.cc */
  PetscErrorCode init();

  //! 1) Initialize the computational grid:
  virtual PetscErrorCode grid_setup();
  // Part (1) calls:
  virtual PetscErrorCode set_grid_defaults();
  virtual PetscErrorCode set_grid_from_options();

  //! 2) Process the options:
  // virtual PetscErrorCode setFromOptions();

  //! 3) Memory allocation:
  virtual PetscErrorCode createVecs();

  //! 4) Allocate PISM components modeling some physical processes.
  virtual PetscErrorCode allocate_submodels();
  // Part (4) calls:
  virtual PetscErrorCode allocate_enthalpy_converter();
  virtual PetscErrorCode allocate_iceberg_remover();
  virtual PetscErrorCode allocate_stressbalance();
  virtual PetscErrorCode allocate_subglacial_hydrology();
  virtual PetscErrorCode allocate_basal_yield_stress();
  virtual PetscErrorCode allocate_bedrock_thermal_unit();
  virtual PetscErrorCode allocate_bed_deformation();
  virtual PetscErrorCode allocate_couplers();

  //! 5) Allocate work vectors:
  virtual PetscErrorCode allocate_internal_objects();

  //! 6) Initialize coupler models and fill the model state variables
  //! (from a PISM output file, from a bootstrapping file using some
  //! modeling choices or using formulas). Calls IceModel::regrid()
  virtual PetscErrorCode model_state_setup();
  // Part (6) calls:
  virtual PetscErrorCode init_couplers();
  virtual PetscErrorCode init_step_couplers();
  virtual PetscErrorCode set_vars_from_options();

  //! 7) Report grid parameters:
  // ierr = grid.report_parameters(); CHKERRQ(ierr);

  //! 8) Miscellaneous stuff: set up the bed deformation model, initialize the
  //! basal till model, initialize snapshots. This has to happen *after*
  //! regridding.
  virtual PetscErrorCode misc_setup();
  // Part (8) calls:
  virtual PetscErrorCode init_calving();
  virtual PetscErrorCode init_diagnostics();
  // -----------------------------------------------

=======
  function calls.  The hierarchy of what calls what is shown below via
  indentation of declarations.  This hierarchy is not complete, see
  the code for more details.
  @see iMinit.cc */
  PetscErrorCode init();

    //! 1) Initialize the computational grid:
    virtual PetscErrorCode grid_setup();
      virtual PetscErrorCode set_grid_defaults();
      virtual PetscErrorCode set_grid_from_options();

    //! 2) Process the options:
    // virtual PetscErrorCode setFromOptions();

    //! 3) Memory allocation:
    virtual PetscErrorCode createVecs();

    //! 4) Allocate PISM components modeling some physical processes.
    virtual PetscErrorCode allocate_submodels();
      virtual PetscErrorCode allocate_enthalpy_converter();
      virtual PetscErrorCode allocate_iceberg_remover();
      virtual PetscErrorCode allocate_stressbalance();
      virtual PetscErrorCode allocate_subglacial_hydrology();
      virtual PetscErrorCode allocate_basal_yield_stress();
      virtual PetscErrorCode allocate_bedrock_thermal_unit();
      virtual PetscErrorCode allocate_bed_deformation();
      virtual PetscErrorCode allocate_couplers();

    //! 5) Allocate work vectors:
    virtual PetscErrorCode allocate_internal_objects();

    //! 6) Initialize coupler models and fill the model state variables
    //! (from a PISM output file, from a bootstrapping file using some
    //! modeling choices or using formulas). Calls IceModel::regrid()
    virtual PetscErrorCode model_state_setup();
      virtual PetscErrorCode init_couplers();
      virtual PetscErrorCode init_step_couplers();
      virtual PetscErrorCode set_vars_from_options();

    //! 7) Report grid parameters:
    // ierr = grid.report_parameters(); CHKERRQ(ierr);

    //! 8) Miscellaneous stuff: set up the bed deformation model, initialize the
    //! basal till model, initialize snapshots. This has to happen *after*
    //! regridding.
    virtual PetscErrorCode misc_setup();
      virtual PetscErrorCode init_calving();
      virtual PetscErrorCode init_diagnostics();
  // -----------------------------------------------

>>>>>>> 852349ae

  virtual PetscErrorCode list_diagnostics();

  /** Run PISM in the "standalone" mode. */
  virtual PetscErrorCode run();
  /** Advance the current PISM run to a specific time */
  virtual PetscErrorCode run_to(double time);
  virtual PetscErrorCode step(bool do_mass_continuity, bool do_energy, bool do_age, bool do_skip);
  virtual PetscErrorCode setExecName(const std::string &my_executable_short_name);
  virtual void reset_counters();

  // see iMbootstrap.cc 
  virtual PetscErrorCode bootstrapFromFile(const std::string &fname);
  virtual PetscErrorCode bootstrap_2d(const std::string &fname);
  virtual PetscErrorCode bootstrap_3d();
  virtual PetscErrorCode putTempAtDepth();

  // see iMoptions.cc
  virtual PetscErrorCode setFromOptions();
  virtual PetscErrorCode set_output_size(const std::string &option, const std::string &description,
                                         const std::string &default_value, std::set<std::string> &result);
  virtual std::string         get_output_size(const std::string &option);

  // see iMutil.cc
  virtual PetscErrorCode additionalAtStartTimestep();
  virtual PetscErrorCode additionalAtEndTimestep();
  virtual PetscErrorCode compute_cell_areas(); // is an initialization step; should go there

  // see iMIO.cc
  virtual PetscErrorCode initFromFile(const std::string &name);
  virtual PetscErrorCode writeFiles(const std::string &default_filename);
  virtual PetscErrorCode write_model_state(const PIO &nc);
  virtual PetscErrorCode write_metadata(const PIO &nc,
                                        bool write_mapping,
                                        bool write_run_stats);
  virtual PetscErrorCode write_variables(const PIO &nc, const std::set<std::string> &vars,
                                         IO_Type nctype);
protected:

  IceGrid &grid;

  Config &config,           //!< configuration flags and parameters
    &overrides;                 //!< flags and parameters overriding config, see -config_override

  NCVariable global_attributes, //!< stores global attributes saved in a PISM output file
    mapping,                    //!< grid projection (mapping) parameters
    run_stats;                  //!< run statistics

  Hydrology   *subglacial_hydrology;
  YieldStress *basal_yield_stress_model;

  EnthalpyConverter *EC;
  BedThermalUnit *btu;

  IcebergRemover     *iceberg_remover;
  OceanKill          *ocean_kill_calving;
  FloatKill          *float_kill_calving;
  CalvingAtThickness *thickness_threshold_calving;
  EigenCalving       *eigen_calving;

  SurfaceModel *surface;
  OceanModel   *ocean;
  BedDef       *beddef;
  bool external_surface_model, external_ocean_model;

  //! \brief A dictionary with pointers to IceModelVecs below, for passing them
  //! from the IceModel core to other components (such as surface and ocean models)
  Vars variables;

  // state variables and some diagnostics/internals
  IceModelVec2S ice_surface_elevation,          //!< ice surface elevation; ghosted
    ice_thickness,              //!< ghosted
    basal_yield_stress,         //!< ghosted
    basal_melt_rate,           //!< rate of production of basal meltwater (ice-equivalent); no ghosts
    vLongitude, //!< Longitude; ghosted to compute cell areas
    vLatitude,  //!< Latitude; ghosted to compute cell areas
    bed_topography,             //!< bed topography; ghosted
    bed_uplift_rate,    //!< bed uplift rate; no ghosts
    geothermal_flux,   //!< geothermal flux; no ghosts
    vFD,    //!< fracture density
    vFG,    //!< fracture growth rate
    vFH,    //!< fracture healing rate
    vFE,    //!< fracture flow enhancement
    vFA,    //!< fracture age
    vFT,    //!< fracture toughness
    bedtoptemp,     //!< temperature seen by bedrock thermal layer, if present; no ghosts
    vHref,          //!< accumulated mass advected to a partially filled grid cell
    climatic_mass_balance,              //!< accumulation/ablation rate; no ghosts
    climatic_mass_balance_cumulative,    //!< cumulative climatic_mass_balance
    grounded_basal_flux_2D_cumulative, //!< grounded basal (melt/freeze-on) cumulative flux
    floating_basal_flux_2D_cumulative, //!< floating (sub-shelf) basal (melt/freeze-on) cumulative flux
    nonneg_flux_2D_cumulative,         //!< cumulative nonnegative-rule flux
    discharge_flux_2D_cumulative;      //!< cumulative discharge (calving) flux (2D field)

  IceModelVec2S ice_surface_temp;           //!< ice temperature at the ice surface but below firn; no ghosts
  IceModelVec2S liqfrac_surface;    //!< ice liquid water fraction at the top surface of the ice

  /** Conductive heat flux at the surface.
  This is only used if the Neumann b.c. is chosen for the top surface.  And then,
  ice_surface_temp / liqfrac_surface will NOT be used as a top boundary condition.
  EVEN SO, the surfce_model must still provide ice_surface_temp and liqfrac_surface,
  they are used in many other places. */
  IceModelVec2S ice_surface_hflux;

  IceModelVec2S
    shelfbtemp,         //!< ice temperature at the shelf base; no ghosts
    shelfbmassflux,     //!< ice mass flux into the ocean at the shelf base; no ghosts
    cell_area,          //!< cell areas (computed using the WGS84 datum)
    flux_divergence;    //!< flux divergence

  IceModelVec2 strain_rates; //!< major and minor principal components of horizontal strain-rate tensor
  
  IceModelVec2 deviatoric_stresses; //!< components of horizontal stress tensor along axes and shear stress

  IceModelVec2Int vMask, //!< \brief mask for flow type with values ice_free_bedrock,
                         //!< grounded_ice, floating_ice, ice_free_ocean
    vBCMask; //!< mask to determine Dirichlet boundary locations
 
  IceModelVec2V vBCvel; //!< Dirichlet boundary velocities
  
  IceModelVec2S gl_mask, //!< mask to determine grounding line position
    gl_mask_x, //!< mask to determine grounding line position in x-direction
    gl_mask_y; //!< mask to determine grounding line position in y-direction

  IceModelVec3
        T3,             //!< absolute temperature of ice; K (ghosted)
        Enth3,          //!< enthalpy; J / kg (ghosted)
        tau3;           //!< age of ice; s (ghosted because it is averaged onto the staggered-grid)

  // parameters
  double   dt,     //!< mass continuity time step, s
    t_TempAge,  //!< time of last update for enthalpy/temperature
    dt_TempAge,  //!< enthalpy/temperature and age time-steps
    maxdt_temporary, dt_force,
    CFLviolcount,    //!< really is just a count, but PISMGlobalSum requires this type
    dt_from_cfl, CFLmaxdt, CFLmaxdt2D,
    gmaxu, gmaxv, gmaxw,  // global maximums on 3D grid of abs value of vel components
    grounded_basal_ice_flux_cumulative,
    nonneg_rule_flux_cumulative,
    sub_shelf_ice_flux_cumulative,
    surface_ice_flux_cumulative,
    sum_divQ_SIA_cumulative,
    sum_divQ_SSA_cumulative,
    Href_to_H_flux_cumulative,
    H_to_Href_flux_cumulative,
    discharge_flux_cumulative;      //!< cumulative discharge (calving) flux

  unsigned int skipCountDown;

  // flags
  std::string m_adaptive_timestep_reason;

  std::string stdout_flags;

  std::string executable_short_name;
  
protected:
  // see iceModel.cc

  // See subclasses
  /** User-defined operation after other mass continuity stuff. */
  virtual PetscErrorCode massContPreHook() { return 0; }
  virtual PetscErrorCode massContPostHook() { return 0; }

  // see iMadaptive.cc
  virtual PetscErrorCode max_timestep_cfl_3d(double &dt_result);
  virtual PetscErrorCode max_timestep_cfl_2d(double &dt_result);
  virtual PetscErrorCode max_timestep_diffusivity(double &dt_result);
  virtual PetscErrorCode max_timestep(double &dt_result, unsigned int &skip_counter);
  virtual PetscErrorCode countCFLViolations(double* CFLviol);
  virtual unsigned int skip_counter(double input_dt, double input_dt_diffusivity);

  // see iMage.cc
  virtual PetscErrorCode ageStep();

  // see iMenergy.cc
  virtual PetscErrorCode energyStep();
  virtual PetscErrorCode get_bed_top_temp(IceModelVec2S &result);
  virtual bool checkThinNeigh(IceModelVec2S &thickness, int i, int j, const double threshold);

  // see iMenthalpy.cc
  virtual PetscErrorCode compute_enthalpy_cold(IceModelVec3 &temperature, IceModelVec3 &result);
  virtual PetscErrorCode compute_enthalpy(IceModelVec3 &temperature, IceModelVec3 &liquid_water_fraction,
                                          IceModelVec3 &result);
  virtual PetscErrorCode compute_liquid_water_fraction(IceModelVec3 &enthalpy, IceModelVec3 &result);

  virtual PetscErrorCode setCTSFromEnthalpy(IceModelVec3 &result);

  virtual PetscErrorCode enthalpyAndDrainageStep(double* vertSacrCount,
                                                 double* liquifiedVol, double* bulgeCount);

  // see iMgeometry.cc
  virtual PetscErrorCode updateSurfaceElevationAndMask();
  virtual PetscErrorCode update_mask(IceModelVec2S &bed,
                                     IceModelVec2S &ice_thickness,
                                     IceModelVec2Int &mask);
  virtual PetscErrorCode update_surface_elevation(IceModelVec2S &bed,
                                                  IceModelVec2S &ice_thickness,
                                                  IceModelVec2S &result);
  virtual void cell_interface_fluxes(bool dirichlet_bc,
                                     int i, int j,
                                     planeStar<Vector2> input_velocity,
                                     planeStar<double> input_flux,
                                     planeStar<double> &output_velocity,
                                     planeStar<double> &output_flux);
  virtual void adjust_flow(planeStar<int> mask,
                           planeStar<double> &SSA_velocity,
                           planeStar<double> &SIA_flux);
  virtual PetscErrorCode massContExplicitStep();
  virtual PetscErrorCode update_floatation_mask();
  virtual PetscErrorCode do_calving();
  virtual PetscErrorCode Href_cleanup();
  virtual PetscErrorCode update_cumulative_discharge(IceModelVec2S &thickness,
                                                     IceModelVec2S &thickness_old,
                                                     IceModelVec2S &Href,
                                                     IceModelVec2S &Href_old);


  // see iMIO.cc
  virtual PetscErrorCode dumpToFile(const std::string &filename);
  virtual PetscErrorCode regrid(int dimensions);
  virtual PetscErrorCode regrid_variables(const std::string &filename, const std::set<std::string> &regrid_vars, unsigned int ndims);
  virtual PetscErrorCode init_enthalpy(const std::string &filename, bool regrid, int last_record);

  // see iMfractures.cc
  virtual PetscErrorCode calculateFractureDensity();

  // see iMpartgrid.cc
  double get_threshold_thickness(planeStar<int> Mask,
                                    planeStar<double> thickness,
                                    planeStar<double> surface_elevation,
                                    double bed_elevation,
                                    bool reduce_frontal_thickness);
  virtual PetscErrorCode residual_redistribution(IceModelVec2S &residual);
  virtual PetscErrorCode residual_redistribution_iteration(IceModelVec2S &residual, bool &done);

  // see iMreport.cc
  virtual PetscErrorCode energyStats(double iarea,double &gmeltfrac);
  virtual PetscErrorCode ageStats(double ivol, double &gorigfrac);
  virtual PetscErrorCode summary(bool tempAndAge);
  virtual PetscErrorCode summaryPrintLine(PetscBool printPrototype, bool tempAndAge,
                                          double delta_t,
                                          double volume, double area,
                                          double meltfrac, double max_diffusivity);

  // see iMreport.cc;  methods for computing diagnostic quantities:
  // scalar:
  virtual PetscErrorCode compute_ice_volume(double &result);
  virtual PetscErrorCode compute_sealevel_volume(double &result);
  virtual PetscErrorCode compute_ice_volume_temperate(double &result);
  virtual PetscErrorCode compute_ice_volume_cold(double &result);
  virtual PetscErrorCode compute_ice_area(double &result);
  virtual PetscErrorCode compute_ice_area_temperate(double &result);
  virtual PetscErrorCode compute_ice_area_cold(double &result);
  virtual PetscErrorCode compute_ice_area_grounded(double &result);
  virtual PetscErrorCode compute_ice_area_floating(double &result);
  virtual PetscErrorCode compute_ice_enthalpy(double &result);

  // see iMtemp.cc
  virtual PetscErrorCode excessToFromBasalMeltLayer(const double rho, const double c, const double L,
                                                    const double z, const double dz,
                                                    double *Texcess, double *bwat);
  virtual PetscErrorCode temperatureStep(double* vertSacrCount, double* bulgeCount);

  // see iMutil.cc
  virtual int            endOfTimeStepHook();
  virtual PetscErrorCode stampHistoryCommand();
  virtual PetscErrorCode stampHistoryEnd();
  virtual PetscErrorCode stampHistory(const std::string &);
  virtual PetscErrorCode update_run_stats();
  virtual PetscErrorCode check_maximum_thickness();
  virtual PetscErrorCode check_maximum_thickness_hook(const int old_Mz);

protected:
  // working space (a convenience)
  static const int nWork2d=3;
  IceModelVec2S vWork2d[nWork2d];
  IceModelVec2V vWork2dV;

  // 3D working space
  IceModelVec3 vWork3d;

<<<<<<< HEAD
public:
  StressBalance* get_stress_balance();
=======
  StressBalance *stress_balance;

>>>>>>> 852349ae
protected:
  std::map<std::string,Diagnostic*> diagnostics;
  std::map<std::string,TSDiagnostic*> ts_diagnostics;

  // Set of variables to put in the output file:
  std::set<std::string> output_vars;

  // This is related to the snapshot saving feature
  std::string snapshots_filename;
  bool save_snapshots, snapshots_file_is_ready, split_snapshots;
  std::vector<double> snapshot_times;
  std::set<std::string> snapshot_vars;
  unsigned int current_snapshot;
  PetscErrorCode init_snapshots();
  PetscErrorCode write_snapshot();

  // scalar time-series
  bool save_ts;                 //! true if the user requested time-series output
  std::string ts_filename;              //! file to write time-series to
  std::vector<double> ts_times; //! times requested
  unsigned int current_ts;      //! index of the current time
  std::set<std::string> ts_vars;                //! variables requested
  PetscErrorCode init_timeseries();
  PetscErrorCode flush_timeseries();
  PetscErrorCode write_timeseries();
  PetscErrorCode ts_max_timestep(double my_t, double& my_dt, bool &restrict);

  // spatially-varying time-series
  bool save_extra, extra_file_is_ready, split_extra;
  std::string extra_filename;
  std::vector<double> extra_times;
  unsigned int next_extra;
  double last_extra;
  std::set<std::string> extra_vars;
  NCTimeBounds extra_bounds;
  NCTimeseries timestamp;
  PetscErrorCode init_extras();
  PetscErrorCode write_extras();
  PetscErrorCode extras_max_timestep(double my_t, double& my_dt, bool &restrict);

  // automatic backups
  double backup_interval;
  std::string backup_filename;
  double last_backup_time;
  std::set<std::string> backup_vars;
  PetscErrorCode init_backups();
  PetscErrorCode write_backup();

  // last time at which PISM hit a multiple of X years, see the
  // timestep_hit_multiples configuration parameter
  double timestep_hit_multiples_last_time;

  // diagnostic viewers; see iMviewers.cc
  virtual PetscErrorCode init_viewers();
  virtual PetscErrorCode update_viewers();
  std::set<std::string> map_viewers, slice_viewers;
  int     id, jd;            // sounding indexes
  std::map<std::string,PetscViewer> viewers;

private:
  PetscLogDouble start_time;    // this is used in the wall-clock-time backup code
};

} // end of namespace pism

#endif /* __iceModel_hh */
<|MERGE_RESOLUTION|>--- conflicted
+++ resolved
@@ -132,7 +132,6 @@
 
   // -----------------------------------------------
   /** Initialization proceeds through a hierarchical set of virtual
-<<<<<<< HEAD
   function calls.  The hierarchy and order of what calls what is
   shown below.  This hierarchy is not complete, see
   the code for more details.
@@ -187,58 +186,6 @@
   virtual PetscErrorCode init_diagnostics();
   // -----------------------------------------------
 
-=======
-  function calls.  The hierarchy of what calls what is shown below via
-  indentation of declarations.  This hierarchy is not complete, see
-  the code for more details.
-  @see iMinit.cc */
-  PetscErrorCode init();
-
-    //! 1) Initialize the computational grid:
-    virtual PetscErrorCode grid_setup();
-      virtual PetscErrorCode set_grid_defaults();
-      virtual PetscErrorCode set_grid_from_options();
-
-    //! 2) Process the options:
-    // virtual PetscErrorCode setFromOptions();
-
-    //! 3) Memory allocation:
-    virtual PetscErrorCode createVecs();
-
-    //! 4) Allocate PISM components modeling some physical processes.
-    virtual PetscErrorCode allocate_submodels();
-      virtual PetscErrorCode allocate_enthalpy_converter();
-      virtual PetscErrorCode allocate_iceberg_remover();
-      virtual PetscErrorCode allocate_stressbalance();
-      virtual PetscErrorCode allocate_subglacial_hydrology();
-      virtual PetscErrorCode allocate_basal_yield_stress();
-      virtual PetscErrorCode allocate_bedrock_thermal_unit();
-      virtual PetscErrorCode allocate_bed_deformation();
-      virtual PetscErrorCode allocate_couplers();
-
-    //! 5) Allocate work vectors:
-    virtual PetscErrorCode allocate_internal_objects();
-
-    //! 6) Initialize coupler models and fill the model state variables
-    //! (from a PISM output file, from a bootstrapping file using some
-    //! modeling choices or using formulas). Calls IceModel::regrid()
-    virtual PetscErrorCode model_state_setup();
-      virtual PetscErrorCode init_couplers();
-      virtual PetscErrorCode init_step_couplers();
-      virtual PetscErrorCode set_vars_from_options();
-
-    //! 7) Report grid parameters:
-    // ierr = grid.report_parameters(); CHKERRQ(ierr);
-
-    //! 8) Miscellaneous stuff: set up the bed deformation model, initialize the
-    //! basal till model, initialize snapshots. This has to happen *after*
-    //! regridding.
-    virtual PetscErrorCode misc_setup();
-      virtual PetscErrorCode init_calving();
-      virtual PetscErrorCode init_diagnostics();
-  // -----------------------------------------------
-
->>>>>>> 852349ae
 
   virtual PetscErrorCode list_diagnostics();
 
@@ -521,13 +468,10 @@
   // 3D working space
   IceModelVec3 vWork3d;
 
-<<<<<<< HEAD
+  StressBalance *stress_balance;
+
 public:
   StressBalance* get_stress_balance();
-=======
-  StressBalance *stress_balance;
-
->>>>>>> 852349ae
 protected:
   std::map<std::string,Diagnostic*> diagnostics;
   std::map<std::string,TSDiagnostic*> ts_diagnostics;
