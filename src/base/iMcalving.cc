// Copyright (C) 2004--2016 Torsten Albrecht and Constantine Khroulev
//
// This file is part of PISM.
//
// PISM is free software; you can redistribute it and/or modify it under the
// terms of the GNU General Public License as published by the Free Software
// Foundation; either version 3 of the License, or (at your option) any later
// version.
//
// PISM is distributed in the hope that it will be useful, but WITHOUT ANY
// WARRANTY; without even the implied warranty of MERCHANTABILITY or FITNESS
// FOR A PARTICULAR PURPOSE.  See the GNU General Public License for more
// details.
//
// You should have received a copy of the GNU General Public License
// along with PISM; if not, write to the Free Software
// Foundation, Inc., 51 Franklin St, Fifth Floor, Boston, MA  02110-1301  USA


#include <cmath>
#include <petscdmda.h>
#include <cassert>

#include "iceModel.hh"
#include "base/calving/PISMCalvingAtThickness.hh"
#include "base/calving/PISMEigenCalving.hh"
#include "base/calving/PISMFloatKill.hh"
#include "base/calving/PISMIcebergRemover.hh"
#include "base/calving/PISMOceanKill.hh"
#include "base/stressbalance/PISMStressBalance.hh"
#include "base/util/IceGrid.hh"
#include "base/util/Mask.hh"
#include "base/util/PISMConfigInterface.hh"
#include "base/util/pism_const.hh"
#include "coupler/PISMOcean.hh"
#include "base/util/pism_utilities.hh"

namespace pism {

void IceModel::do_calving() {
  bool compute_cumulative_discharge = discharge_flux_2D_cumulative.was_created();
  IceModelVec2S
    &old_H    = vWork2d[0],
    &old_Href = vWork2d[1];

  if (compute_cumulative_discharge) {
    old_H.copy_from(ice_thickness);
    if (vHref.was_created()) {
      old_Href.copy_from(vHref);
    }
  }

  // eigen-calving should go first: it uses the ice velocity field,
  // which is defined at grid points that were icy at the *beginning*
  // of a time-step.
  if (eigen_calving != NULL) {
    eigen_calving->update(dt, m_cell_type, vHref, ice_thickness);
  }

  if (ocean_kill_calving != NULL) {
    ocean_kill_calving->update(m_cell_type, ice_thickness);
  }

  if (float_kill_calving != NULL) {
    float_kill_calving->update(m_cell_type, ice_thickness);
  }

  if (thickness_threshold_calving != NULL) {
    thickness_threshold_calving->update(m_cell_type, ice_thickness);
  }

  // This call removes icebergs, too.
  updateSurfaceElevationAndMask();

  Href_cleanup();

  update_cumulative_discharge(ice_thickness, old_H, vHref, old_Href);
}

/**
 * Clean up the Href field.
 *
 * Href(i,j) > 0 is allowed only if ice_thickness(i,j) == 0 and (i,j) has a
 * floating ice neighbor.
 */
void IceModel::Href_cleanup() {
  if (not vHref.was_created()) {
    return;
  }

<<<<<<< HEAD
=======
  MaskQuery mask(m_cell_type);

>>>>>>> 38a3d6c4
  IceModelVec::AccessList list;
  list.add(ice_thickness);
  list.add(vHref);
  list.add(m_cell_type);

  for (Points p(*m_grid); p; p.next()) {
    const int i = p.i(), j = p.j();

    if (ice_thickness(i, j) > 0 && vHref(i, j) > 0) {
      ice_thickness(i, j) += vHref(i, j);
      vHref(i, j) = 0.0;
    }

    if (vHref(i, j) > 0.0 && not vMask.next_to_ice(i, j)) {
      vHref(i, j) = 0.0;
    }
  }
}

/**
 * Updates the cumulative ice discharge into the ocean.
 *
 * Units: kg, computed as thickness [m] * cell_area [m2] * density [kg m-3].
 *
 * @param thickness current ice thickness
 * @param thickness_old old ice thickness
 * @param Href current "reference ice thickness"
 * @param Href_old old "reference ice thickness"
 *
 * @return 0 on success
 */
void IceModel::update_cumulative_discharge(const IceModelVec2S &thickness,
                                           const IceModelVec2S &thickness_old,
                                           const IceModelVec2S &Href,
                                           const IceModelVec2S &Href_old) {

<<<<<<< HEAD
=======
  MaskQuery mask(m_cell_type);

>>>>>>> 38a3d6c4
  const double ice_density = m_config->get_double("ice_density");
  const bool
    update_2d_discharge = discharge_flux_2D_cumulative.was_created(),
    use_Href = Href.was_created() && Href_old.was_created();
  double my_total_discharge = 0.0, total_discharge;

  IceModelVec::AccessList list;
  list.add(thickness);
  list.add(thickness_old);
  list.add(m_cell_type);
  list.add(m_cell_area);

  if (update_2d_discharge) {
    list.add(discharge_flux_2D_cumulative);
  }

  if (use_Href) {
    list.add(Href);
    list.add(Href_old);
  }

  for (Points p(*m_grid); p; p.next()) {
    const int i = p.i(), j = p.j();

    if (vMask.ice_free_ocean(i,j)) {
      double
        delta_H    = thickness(i,j) - thickness_old(i,j),
        delta_Href = 0.0,
        discharge  = 0.0;

      if (use_Href == true) {
        delta_Href = Href(i,j) - Href_old(i,j);
        // Only count mass loss. (A cell may stay "partially-filled"
        // for several time-steps as the calving front advances. In
        // this case delta_Href is real, but does not correspond to
        // either loss or gain of mass.)
        if (delta_Href > 0.0) {
          delta_Href = 0.0;
        }
      } else {
        delta_Href = 0.0;
      }

      discharge = (delta_H + delta_Href) * m_cell_area(i,j) * ice_density;

      if (update_2d_discharge) {
        discharge_flux_2D_cumulative(i,j) += discharge;
      }

      my_total_discharge += discharge;
    }
  }

  total_discharge = GlobalSum(m_grid->com, my_total_discharge);

  this->discharge_flux_cumulative += total_discharge;
}

} // end of namespace pism<|MERGE_RESOLUTION|>--- conflicted
+++ resolved
@@ -88,11 +88,6 @@
     return;
   }
 
-<<<<<<< HEAD
-=======
-  MaskQuery mask(m_cell_type);
-
->>>>>>> 38a3d6c4
   IceModelVec::AccessList list;
   list.add(ice_thickness);
   list.add(vHref);
@@ -106,7 +101,7 @@
       vHref(i, j) = 0.0;
     }
 
-    if (vHref(i, j) > 0.0 && not vMask.next_to_ice(i, j)) {
+    if (vHref(i, j) > 0.0 && not m_cell_type.next_to_ice(i, j)) {
       vHref(i, j) = 0.0;
     }
   }
@@ -129,11 +124,6 @@
                                            const IceModelVec2S &Href,
                                            const IceModelVec2S &Href_old) {
 
-<<<<<<< HEAD
-=======
-  MaskQuery mask(m_cell_type);
-
->>>>>>> 38a3d6c4
   const double ice_density = m_config->get_double("ice_density");
   const bool
     update_2d_discharge = discharge_flux_2D_cumulative.was_created(),
@@ -158,7 +148,7 @@
   for (Points p(*m_grid); p; p.next()) {
     const int i = p.i(), j = p.j();
 
-    if (vMask.ice_free_ocean(i,j)) {
+    if (m_cell_type.ice_free_ocean(i,j)) {
       double
         delta_H    = thickness(i,j) - thickness_old(i,j),
         delta_Href = 0.0,
