--- conflicted
+++ resolved
@@ -37,7 +37,6 @@
   IceModelVec2S old_H = vWork2d[0],
     old_Href = vWork2d[1];
 
-<<<<<<< HEAD
   if (compute_cumulative_discharge) {
     ierr = vH.copy_to(old_H); CHKERRQ(ierr);
     ierr = vHref.copy_to(old_Href); CHKERRQ(ierr);
@@ -48,144 +47,6 @@
   // of a time-step.
   if (eigen_calving != NULL) {
     ierr = eigen_calving->update(dt, vMask, vHref, vH); CHKERRQ(ierr);
-=======
-  PetscScalar my_discharge_flux = 0,
-    discharge_flux = 0;
-
-  // is ghost communication really needed here?
-  ierr = vH.update_ghosts(); CHKERRQ(ierr);
-  ierr = vMask.update_ghosts(); CHKERRQ(ierr);
-
-  double ocean_rho = config.get("sea_water_density");
-  double ice_rho = config.get("ice_density");
-
-  const PetscScalar eigenCalvFactor = config.get("eigen_calving_K");
-
-  assert(ocean != NULL);
-
-  PetscReal sea_level = 0;
-  ierr = ocean->sea_level_elevation(sea_level); CHKERRQ(ierr);
-
-  IceModelVec2S vHnew = vWork2d[0];
-  ierr = vH.copy_to(vHnew); CHKERRQ(ierr);
-
-  IceModelVec2S vDiffCalvRate = vWork2d[1];
-  ierr = vDiffCalvRate.set(0.0); CHKERRQ(ierr);
-
-  if (PetscAbs(dx - dy)/PetscMin(dx,dy) > 1e-2) {
-    PetscPrintf(grid.com,
-      "PISMPIK_ERROR: -eigen_calving using a non-square grid cell does not work (yet);\n"
-      "               since it has no direction!!!\n, dx = %f, dy = %f, rel. diff = %f",
-      dx,dy,PetscAbs(dx - dy)/PetscMax(dx,dy));
-    PISMEnd();
-  }
-
-  // Distance (grid cells) from calving front where strain rate is evaluated
-  // Note: the strain_rates field has to have stencil width of at least 'offset'.
-  PetscInt offset = 2;
-
-  MaskQuery mask(vMask);
-
-  ierr = vH.begin_access(); CHKERRQ(ierr);
-  ierr = vHnew.begin_access(); CHKERRQ(ierr);
-  ierr = vMask.begin_access(); CHKERRQ(ierr);
-  ierr = vbed.begin_access(); CHKERRQ(ierr);
-  ierr = vHref.begin_access(); CHKERRQ(ierr);
-  ierr = strain_rates.begin_access(); CHKERRQ(ierr);
-  ierr = vDiffCalvRate.begin_access(); CHKERRQ(ierr);
-  for (PetscInt i = grid.xs; i < grid.xs + grid.xm; ++i) {
-    for (PetscInt j = grid.ys; j < grid.ys + grid.ym; ++j) {
-      // Average of strain-rate eigenvalues in adjacent floating grid cells to
-      // be used for eigencalving
-      PetscScalar eigen1 = 0.0, eigen2 = 0.0;
-
-      // Number of directly adjacent floating boxes
-      PetscInt N = 0;
-
-      // Neighbor-averaged ice thickness
-      PetscScalar H_average = 0.0; // is calculated here as average over direct neighbors
-
-      // Count adjacent floating boxes (with distance "offset")
-      PetscInt M = 0;
-
-      // find partially filled or empty grid boxes on the icefree ocean, which
-      // have floating ice neighbors after massContExplicitStep (mask not updated)
-
-      bool floating_e = (vH(i + 1, j) > 0.0 && (vbed(i + 1, j) < (sea_level - ice_rho / ocean_rho*vH(i + 1, j)))),
-           floating_w = (vH(i - 1, j) > 0.0 && (vbed(i - 1, j) < (sea_level - ice_rho / ocean_rho*vH(i - 1, j)))),
-           floating_n = (vH(i, j + 1) > 0.0 && (vbed(i, j + 1) < (sea_level - ice_rho / ocean_rho*vH(i, j + 1)))),
-           floating_s = (vH(i, j - 1) > 0.0 && (vbed(i, j - 1) < (sea_level - ice_rho / ocean_rho*vH(i, j - 1))));
-
-      bool next_to_floating = floating_e || floating_w || floating_n || floating_s;
-
-      bool ice_free_ocean = (vH(i, j) == 0.0 && vbed(i, j) < sea_level);
-
-      H_average = 0.0; eigen1 = 0.0; eigen2 = 0.0; M = 0, N = 0;
-
-      if (ice_free_ocean && next_to_floating) {
-
-        if (floating_e) { N += 1; H_average += vH(i + 1, j); }
-        if (floating_w) { N += 1; H_average += vH(i - 1, j); }
-        if (floating_n) { N += 1; H_average += vH(i, j + 1); }
-        if (floating_s) { N += 1; H_average += vH(i, j - 1); }
-
-        if (N > 0)
-          H_average /= N;
-
-        for (int p = -1; p < 2; p += 2) {
-          int i_offset = p * offset;
-          if (mask.floating_ice(i + i_offset, j) &&
-              mask.ice_margin(i + i_offset, j) == false) {
-            eigen1 += strain_rates(i + i_offset, j, 0);
-            eigen2 += strain_rates(i + i_offset, j, 1);
-            M += 1;
-          }
-        }
-
-        for (int q = -1; q < 2; q += 2) {
-          int j_offset = q * offset;
-          if (mask.floating_ice(i, j + j_offset) &&
-              mask.ice_margin(i , j + j_offset) == false) {
-            eigen1 += strain_rates(i, j + j_offset, 0);
-            eigen2 += strain_rates(i, j + j_offset, 1);
-            M += 1;
-          }
-        }
-
-        if (M > 0) {
-          eigen1 /= M;
-          eigen2 /= M;
-        }
-
-        PetscScalar calvrateHorizontal = 0.0,
-          eigenCalvOffset = 0.0; // if it's not exactly the zero line of
-                               // transition from compressive to extensive flow regime
-
-        // calving law
-        if (eigen2 > eigenCalvOffset && eigen1 > 0.0) { // if spreading in all directions
-          calvrateHorizontal = eigenCalvFactor * eigen1 * (eigen2 - eigenCalvOffset);
-          // eigen1 * eigen2 has units [s^-2] and calvrateHorizontal [m s^-1]
-          // hence, eigenCalvFactor has units [m s]
-        } else calvrateHorizontal = 0.0;
-
-        // calculate mass loss with respect to the associated ice thickness and the grid size:
-        PetscScalar calvrate = calvrateHorizontal * H_average / dx; // in m/s
-
-        // apply calving rate at partially filled or empty grid cells
-        if (calvrate > 0.0) {
-          my_discharge_flux -= calvrate * dt; // no need to account for diffcalvrate further down, its all in this line
-          vHref(i, j) -= calvrate * dt; // in m
-          if(vHref(i, j) < 0.0) { // i.e. partially filled grid cell has completely calved off
-            vDiffCalvRate(i, j) =  - vHref(i, j) / dt;// in m/s, means additional ice loss
-            vHref(i, j) = 0.0;
-            if(N > 0){
-              vDiffCalvRate(i, j) = vDiffCalvRate(i, j) / N;
-            }
-          }
-        }
-      }
-    }
->>>>>>> e86f5dcd
   }
 
   if (ocean_kill_calving != NULL) {
