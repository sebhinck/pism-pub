--- conflicted
+++ resolved
@@ -343,104 +343,6 @@
 }
 
 
-<<<<<<< HEAD
-
-//! Read a saved PISM model state in NetCDF format, for complete initialization of an evolution or diagnostic run.
-/*!
-  Before this is run, the method IceModel::grid_setup() determines the number of
-  grid points (Mx,My,Mz,Mbz) and the dimensions (Lx,Ly,Lz) of the computational
-  box from the same input file.
-*/
-void IceModel::initFromFile(const std::string &filename) {
-  PIO nc(m_grid->com, "guess_mode");
-
-  m_log->message(2, "initializing from NetCDF file '%s'...\n",
-             filename.c_str());
-
-  nc.open(filename, PISM_READONLY);
-
-  // Find the index of the last record in the file:
-  unsigned int last_record = nc.inq_nrecords() - 1;
-
-  // Read the model state, mapping and climate_steady variables:
-  std::set<std::string> vars = m_grid->variables().keys();
-
-  std::set<std::string>::iterator i;
-  for (i = vars.begin(); i != vars.end(); ++i) {
-    // FIXME: remove const_cast. This is bad.
-    IceModelVec *var = const_cast<IceModelVec*>(m_grid->variables().get(*i));
-    SpatialVariableMetadata &m = var->metadata();
-
-    std::string
-      intent     = m.get_string("pism_intent"),
-      short_name = m.get_string("short_name");
-
-    if (intent == "model_state" ||
-        intent == "mapping"     ||
-        intent == "climate_steady") {
-
-      // skip "age", "enthalpy", and "Href" for now: we'll take care
-      // of them a little later
-      if (short_name == "enthalpy" ||
-          short_name == "age"      ||
-          short_name == "Href") {
-        continue;
-      }
-
-      var->read(filename, last_record);
-    }
-  }
-
-  if (m_config->get_boolean("energy.enabled") && m_config->get_boolean("energy.temperature_based")) {
-    m_log->message(3,
-               "  setting enthalpy from temperature...\n");
-    compute_enthalpy_cold(m_ice_temperature, m_ice_enthalpy);
-  }
-
-  // check if the input file has Href; set to 0 if it is not present
-  if (m_config->get_boolean("geometry.part_grid.enabled")) {
-    bool href_exists = nc.inq_var("Href");
-
-    if (href_exists == true) {
-      vHref.read(filename, last_record);
-    } else {
-      m_log->message(2,
-                 "PISM WARNING: Href for PISM-PIK -part_grid not found in '%s'. Setting it to zero...\n",
-                 filename.c_str());
-      vHref.set(0.0);
-    }
-  }
-
-  // read the age field if present, otherwise set to zero
-  if (m_config->get_boolean("age.enabled")) {
-    bool age_exists = nc.inq_var("age");
-
-    if (age_exists) {
-      m_ice_age.read(filename, last_record);
-    } else {
-      m_log->message(2,
-                 "PISM WARNING: input file '%s' does not have the 'age' variable.\n"
-                 "  Setting it to zero...\n",
-                 filename.c_str());
-      m_ice_age.set(0.0);
-    }
-  }
-
-
-  // Initialize the enthalpy field by reading from a file or by using
-  // temperature and liquid water fraction, or by using temperature
-  // and assuming that the ice is cold.
-  init_enthalpy(filename, false, last_record);
-
-  std::string history = nc.get_att_text("PISM_GLOBAL", "history");
-  m_output_global_attributes.set_string("history",
-                               history + m_output_global_attributes.get_string("history"));
-
-  nc.close();
-}
-
-=======
->>>>>>> e2b20763
 //! Manage regridding based on user options.  Call IceModelVec::regrid() to do each selected variable.
 /*!
   For each variable selected by option `-regrid_vars`, we regrid it onto the current grid from
@@ -599,7 +501,7 @@
       temp.read(input_file, last_record);
     }
 
-    if (liqfrac_exists and not m_config->get_boolean("do_cold_ice_methods")) {
+    if (liqfrac_exists and not m_config->get_boolean("energy.temperature_based")) {
       liqfrac.set_name("liqfrac");
       liqfrac.metadata(0).set_name("liqfrac");
       liqfrac.set_attrs("temporary", "ice liquid water fraction",
