// Copyright (C) 2004-2014 Jed Brown, Ed Bueler and Constantine Khroulev
//
// This file is part of PISM.
//
// PISM is free software; you can redistribute it and/or modify it under the
// terms of the GNU General Public License as published by the Free Software
// Foundation; either version 3 of the License, or (at your option) any later
// version.
//
// PISM is distributed in the hope that it will be useful, but WITHOUT ANY
// WARRANTY; without even the implied warranty of MERCHANTABILITY or FITNESS
// FOR A PARTICULAR PURPOSE.  See the GNU General Public License for more
// details.
//
// You should have received a copy of the GNU General Public License
// along with PISM; if not, write to the Free Software
// Foundation, Inc., 51 Franklin St, Fifth Floor, Boston, MA  02110-1301  USA

#include <cmath>
#include <cstring>
#include <sstream>
#include <algorithm>
#include <petscdmda.h>

#include "iceModel.hh"
#include "pism_signal.h"
#include "PISMStressBalance.hh"
#include "PISMSurface.hh"
#include "PISMOcean.hh"
#include "PISMBedDef.hh"
#include "bedrockThermalUnit.hh"
#include "PISMHydrology.hh"
#include "PISMYieldStress.hh"
#include "basal_resistance.hh"
#include "enthalpyConverter.hh"
#include "pism_options.hh"
#include "IceGrid.hh"
#include "PISMDiagnostic.hh"
#include "PISMIcebergRemover.hh"
#include "PISMOceanKill.hh"
#include "PISMFloatKill.hh"
#include "PISMCalvingAtThickness.hh"
#include "PISMEigenCalving.hh"
#include "Mask.hh"

namespace pism {

IceModel::IceModel(IceGrid &g, Config &conf, Config &conf_overrides)
  : grid(g),
    config(conf),
    overrides(conf_overrides),
    global_attributes("PISM_GLOBAL", g.get_unit_system()),
    mapping("mapping", g.get_unit_system()),
    run_stats("run_stats", g.get_unit_system()),
    extra_bounds("time_bounds", config.get_string("time_dimension_name"), g.get_unit_system()),
    timestamp("timestamp", config.get_string("time_dimension_name"), g.get_unit_system()) {

  extra_bounds.set_units(grid.time->units_string());

  timestamp.set_units("hours");
  timestamp.set_string("long_name", "wall-clock time since the beginning of the run");

  pism_signal = 0;
  signal(SIGTERM, pism_signal_handler);
  signal(SIGUSR1, pism_signal_handler);
  signal(SIGUSR2, pism_signal_handler);

  subglacial_hydrology = NULL;
  basal_yield_stress_model = NULL;

  stress_balance = NULL;

  external_surface_model = false;
  external_ocean_model   = false;

  surface = NULL;
  ocean   = NULL;
  beddef  = NULL;

  EC  = NULL;
  btu = NULL;

  iceberg_remover             = NULL;
  ocean_kill_calving          = NULL;
  float_kill_calving          = NULL;
  thickness_threshold_calving = NULL;
  eigen_calving               = NULL;

  executable_short_name = "pism"; // drivers typically override this

  // initializr maximum |u|,|v|,|w| in ice
  gmaxu = 0;
  gmaxv = 0;
  gmaxw = 0;

  // set default locations of the column used by -view_system
  id = (grid.Mx - 1)/2;
  jd = (grid.My - 1)/2;

  global_attributes.set_string("Conventions", "CF-1.5");
  global_attributes.set_string("source", std::string("PISM ") + PISM_Revision);

  // Do not save snapshots by default:
  save_snapshots = false;
  // Do not save time-series by default:
  save_ts        = false;
  save_extra     = false;

  reset_counters();
}

void IceModel::reset_counters() {
  CFLmaxdt     = 0.0;
  CFLmaxdt2D   = 0.0;
  CFLviolcount = 0;
  dt_TempAge   = 0.0;
  dt_from_cfl  = 0.0;

  gmaxu = 0.0;
  gmaxv = 0.0;
  gmaxw = 0.0;

  maxdt_temporary = 0.0;
  dt              = 0.0;
  dt_force        = 0.0;
  skipCountDown   = 0;

  timestep_hit_multiples_last_time = grid.time->current();

  grounded_basal_ice_flux_cumulative = 0;
  nonneg_rule_flux_cumulative        = 0;
  sub_shelf_ice_flux_cumulative      = 0;
  surface_ice_flux_cumulative        = 0;
  sum_divQ_SIA_cumulative            = 0;
  sum_divQ_SSA_cumulative            = 0;
  Href_to_H_flux_cumulative          = 0;
  H_to_Href_flux_cumulative          = 0;
  discharge_flux_cumulative          = 0;
}


IceModel::~IceModel() {

  // de-allocate time-series diagnostics
  std::map<std::string,TSDiagnostic*>::iterator i = ts_diagnostics.begin();
  while (i != ts_diagnostics.end()) delete (i++)->second;

  // de-allocate diagnostics
  std::map<std::string,Diagnostic*>::iterator j = diagnostics.begin();
  while (j != diagnostics.end()) delete (j++)->second;


  // de-allocate viewers
  std::map<std::string,PetscViewer>::iterator k = viewers.begin();
  while (k != viewers.end()) {
    if ((*k).second != PETSC_NULL) {
      PetscViewerDestroy(&(*k).second);
      ++k;
    }
  }

  delete stress_balance;

  if (external_ocean_model == false)
    delete ocean;

  if (external_surface_model == false)
    delete surface;

  delete beddef;

  delete subglacial_hydrology;
  delete basal_yield_stress_model;
  delete EC;
  delete btu;

  delete iceberg_remover;
  delete ocean_kill_calving;
  delete float_kill_calving;
  delete thickness_threshold_calving;
  delete eigen_calving;
}


//! Allocate all IceModelVecs defined in IceModel.
/*!
  This procedure allocates the memory used to store model state, diagnostic and
  work vectors and sets metadata.

  Default values should not be set here; please use set_vars_from_options().

  All the memory allocated here is freed by IceModelVecs' destructors.
*/
PetscErrorCode IceModel::createVecs() {
  PetscErrorCode ierr;
  int WIDE_STENCIL = grid.max_stencil_width;

  ierr = verbPrintf(3, grid.com,
                    "Allocating memory...\n"); CHKERRQ(ierr);

  // get the list of selected calving methods:
  std::istringstream calving_methods_list(config.get_string("calving_methods"));
  std::string calving_method_name;
  std::set<std::string> calving_methods;

  while (getline(calving_methods_list, calving_method_name, ','))
    calving_methods.insert(calving_method_name);

  // The following code creates (and documents -- to some extent) the
  // variables. The main (and only) principle here is using standard names from
  // the CF conventions; see
  // http://cf-pcmdi.llnl.gov/documents/cf-standard-names

  ierr = Enth3.create(grid, "enthalpy", WITH_GHOSTS, WIDE_STENCIL); CHKERRQ(ierr);
  // POSSIBLE standard name = land_ice_enthalpy
  ierr = Enth3.set_attrs("model_state",
                         "ice enthalpy (includes sensible heat, latent heat, pressure)",
                         "J kg-1", ""); CHKERRQ(ierr);
  ierr = variables.add(Enth3); CHKERRQ(ierr);

  if (config.get_flag("do_cold_ice_methods")) {
    // ice temperature
    ierr = T3.create(grid, "temp", WITH_GHOSTS); CHKERRQ(ierr);
    ierr = T3.set_attrs("model_state", "ice temperature", "K", "land_ice_temperature"); CHKERRQ(ierr);
    T3.metadata().set_double("valid_min", 0.0);
    ierr = variables.add(T3); CHKERRQ(ierr);

    Enth3.metadata().set_string("pism_intent", "diagnostic");
  }

  // age of ice but only if age will be computed
  if (config.get_flag("do_age")) {
    ierr = tau3.create(grid, "age", WITH_GHOSTS, WIDE_STENCIL); CHKERRQ(ierr);
    // PROPOSED standard_name = land_ice_age
    ierr = tau3.set_attrs("model_state", "age of ice",
                          "s", ""); CHKERRQ(ierr);
    ierr = tau3.set_glaciological_units("years");
    tau3.write_in_glaciological_units = true;
    tau3.metadata().set_double("valid_min", 0.0);
    ierr = variables.add(tau3); CHKERRQ(ierr);
  }

  // ice upper surface elevation
  ierr = ice_surface_elevation.create(grid, "usurf", WITH_GHOSTS, WIDE_STENCIL); CHKERRQ(ierr);
  ierr = ice_surface_elevation.set_attrs("diagnostic", "ice upper surface elevation",
                      "m", "surface_altitude"); CHKERRQ(ierr);
  ierr = variables.add(ice_surface_elevation); CHKERRQ(ierr);

  // land ice thickness
  ierr = ice_thickness.create(grid, "thk", WITH_GHOSTS, WIDE_STENCIL); CHKERRQ(ierr);
  ierr = ice_thickness.set_attrs("model_state", "land ice thickness",
                                 "m", "land_ice_thickness"); CHKERRQ(ierr);
  ice_thickness.metadata().set_double("valid_min", 0.0);
  ierr = variables.add(ice_thickness); CHKERRQ(ierr);

  // bedrock surface elevation
  ierr = bed_topography.create(grid, "topg", WITH_GHOSTS, WIDE_STENCIL); CHKERRQ(ierr);
  ierr = bed_topography.set_attrs("model_state", "bedrock surface elevation",
                                  "m", "bedrock_altitude"); CHKERRQ(ierr);
  ierr = variables.add(bed_topography); CHKERRQ(ierr);

  if (config.get_flag("sub_groundingline")) {
    ierr = gl_mask.create(grid, "gl_mask", WITHOUT_GHOSTS); CHKERRQ(ierr);
    ierr = gl_mask.set_attrs("internal",
                             "fractional grounded/floating mask (floating=0, grounded=1)",
                             "", ""); CHKERRQ(ierr);
    ierr = variables.add(gl_mask); CHKERRQ(ierr);

    ierr = gl_mask_x.create(grid, "gl_mask_x", WITHOUT_GHOSTS); CHKERRQ(ierr);
    ierr = gl_mask_x.set_attrs("internal",
                               "fractional grounded/floating mask in x-direction (floating=0, grounded=1)",
                               "", ""); CHKERRQ(ierr);
    ierr = variables.add(gl_mask_x); CHKERRQ(ierr);

    ierr = gl_mask_y.create(grid, "gl_mask_y", WITHOUT_GHOSTS); CHKERRQ(ierr);
    ierr = gl_mask_y.set_attrs("internal",
                               "fractional grounded/floating mask in y-direction (floating=0, grounded=1)",
                               "", ""); CHKERRQ(ierr);
    ierr = variables.add(gl_mask_y); CHKERRQ(ierr);
  }

  // grounded_dragging_floating integer mask
  if (calving_methods.find("eigen_calving") != calving_methods.end()) {
    ierr = vMask.create(grid, "mask", WITH_GHOSTS, 3); CHKERRQ(ierr);
    // This wider stencil is required by the calving code when asking
    // for mask values at the ice margin (offset+1)
  } else {
    ierr = vMask.create(grid, "mask", WITH_GHOSTS, WIDE_STENCIL); CHKERRQ(ierr);
  }
  ierr = vMask.set_attrs("diagnostic", "ice-type (ice-free/grounded/floating/ocean) integer mask",
                         "", ""); CHKERRQ(ierr);
  std::vector<double> mask_values(4);
  mask_values[0] = MASK_ICE_FREE_BEDROCK;
  mask_values[1] = MASK_GROUNDED;
  mask_values[2] = MASK_FLOATING;
  mask_values[3] = MASK_ICE_FREE_OCEAN;
  vMask.metadata().set_doubles("flag_values", mask_values);
  vMask.metadata().set_string("flag_meanings",
                              "ice_free_bedrock grounded_ice floating_ice ice_free_ocean");
  ierr = variables.add(vMask); CHKERRQ(ierr);

  // upward geothermal flux at bedrock surface
  ierr = geothermal_flux.create(grid, "bheatflx", WITH_GHOSTS, WIDE_STENCIL); CHKERRQ(ierr);
  // PROPOSED standard_name = lithosphere_upward_heat_flux
  ierr = geothermal_flux.set_attrs("climate_steady", "upward geothermal flux at bedrock surface",
                        "W m-2", ""); CHKERRQ(ierr);
  ierr = geothermal_flux.set_glaciological_units("mW m-2");
  geothermal_flux.write_in_glaciological_units = true;
  geothermal_flux.set_time_independent(true);
  ierr = variables.add(geothermal_flux); CHKERRQ(ierr);

  // temperature seen by top of bedrock thermal layer
  ierr = bedtoptemp.create(grid, "bedtoptemp", WITHOUT_GHOSTS); CHKERRQ(ierr);
  ierr = bedtoptemp.set_attrs("internal",
                              "temperature of top of bedrock thermal layer",
                              "K", ""); CHKERRQ(ierr);
  ierr = bedtoptemp.set_glaciological_units("K");
  ierr = variables.add(bedtoptemp); CHKERRQ(ierr);

  // yield stress for basal till (plastic or pseudo-plastic model)
  {
    ierr = basal_yield_stress.create(grid, "tauc", WITH_GHOSTS, WIDE_STENCIL); CHKERRQ(ierr);
    // PROPOSED standard_name = land_ice_basal_material_yield_stress
    ierr = basal_yield_stress.set_attrs("diagnostic",
                                        "yield stress for basal till (plastic or pseudo-plastic model)",
                                        "Pa", ""); CHKERRQ(ierr);
    ierr = variables.add(basal_yield_stress); CHKERRQ(ierr);
  }

  // bedrock uplift rate
  ierr = bed_uplift_rate.create(grid, "dbdt", WITHOUT_GHOSTS); CHKERRQ(ierr);
  ierr = bed_uplift_rate.set_attrs("model_state", "bedrock uplift rate",
                                   "m s-1", "tendency_of_bedrock_altitude"); CHKERRQ(ierr);
  ierr = bed_uplift_rate.set_glaciological_units("m year-1");
  bed_uplift_rate.write_in_glaciological_units = true;
  ierr = variables.add(bed_uplift_rate); CHKERRQ(ierr);

  // basal melt rate
  ierr = basal_melt_rate.create(grid, "bmelt", WITH_GHOSTS, WIDE_STENCIL); CHKERRQ(ierr);
  // ghosted to allow the "redundant" computation of tauc
  ierr = basal_melt_rate.set_attrs("model_state",
                                   "ice basal melt rate from energy conservation and subshelf melt, in ice thickness per time",
                                   "m s-1", "land_ice_basal_melt_rate"); CHKERRQ(ierr);
  ierr = basal_melt_rate.set_glaciological_units("m year-1"); CHKERRQ(ierr);
  basal_melt_rate.write_in_glaciological_units = true;
  basal_melt_rate.metadata().set_string("comment", "positive basal melt rate corresponds to ice loss");
  ierr = variables.add(basal_melt_rate); CHKERRQ(ierr);

  // longitude
  ierr = vLongitude.create(grid, "lon", WITH_GHOSTS); CHKERRQ(ierr);
  ierr = vLongitude.set_attrs("mapping", "longitude", "degree_east", "longitude"); CHKERRQ(ierr);
  vLongitude.set_time_independent(true);
  vLongitude.metadata().set_string("coordinates", "");
  vLongitude.metadata().set_string("grid_mapping", "");
  vLongitude.metadata().set_double("valid_min", -180.0);
  vLongitude.metadata().set_double("valid_max",  180.0);
  ierr = variables.add(vLongitude); CHKERRQ(ierr);

  // latitude
  ierr = vLatitude.create(grid, "lat", WITH_GHOSTS); CHKERRQ(ierr); // has ghosts so that we can compute cell areas
  ierr = vLatitude.set_attrs("mapping", "latitude", "degree_north", "latitude"); CHKERRQ(ierr);
  vLatitude.set_time_independent(true);
  vLatitude.metadata().set_string("coordinates", "");
  vLatitude.metadata().set_string("grid_mapping", "");
  vLatitude.metadata().set_double("valid_min", -90.0);
  vLatitude.metadata().set_double("valid_max",  90.0);
  ierr = variables.add(vLatitude); CHKERRQ(ierr);

  if (config.get_flag("part_grid") == true) {
    // Href
    ierr = vHref.create(grid, "Href", WITH_GHOSTS); CHKERRQ(ierr);
    ierr = vHref.set_attrs("model_state", "temporary ice thickness at calving front boundary",
                           "m", ""); CHKERRQ(ierr);
    ierr = variables.add(vHref); CHKERRQ(ierr);
  }

  if (config.get_string("calving_methods").find("eigen_calving") != std::string::npos ||
      config.get_flag("do_fracture_density") == true) {

    ierr = strain_rates.create(grid, "edot", WITH_GHOSTS,
                               2, // stencil width, has to match or exceed the "offset" in eigenCalving
                               2); CHKERRQ(ierr);

    ierr = strain_rates.set_name("edot_1", 0); CHKERRQ(ierr);
    ierr = strain_rates.set_attrs("internal",
                                  "major principal component of horizontal strain-rate",
                                  "1/s", "", 0); CHKERRQ(ierr);

    ierr = strain_rates.set_name("edot_2", 1); CHKERRQ(ierr);
    ierr = strain_rates.set_attrs("internal",
                                  "minor principal component of horizontal strain-rate",
                                  "1/s", "", 1); CHKERRQ(ierr);
  }

  if (config.get_flag("do_fracture_density") == true) {
    
    ierr = deviatoric_stresses.create(grid, "sigma", WITH_GHOSTS,
                                      2, // stencil width
                                      3); CHKERRQ(ierr);
    
    ierr = deviatoric_stresses.set_name("sigma_xx", 0); CHKERRQ(ierr);
    ierr = deviatoric_stresses.set_attrs("internal",
                                         "deviatoric stress in x direction",
                                         "Pa", "", 0); CHKERRQ(ierr);
                                  
    ierr = deviatoric_stresses.set_name("sigma_yy", 1); CHKERRQ(ierr);
    ierr = deviatoric_stresses.set_attrs("internal",
                                         "deviatoric stress in y direction",
                                         "Pa", "", 1); CHKERRQ(ierr);   
                                         
    ierr = deviatoric_stresses.set_name("sigma_xy", 2); CHKERRQ(ierr);
    ierr = deviatoric_stresses.set_attrs("internal",
                                         "deviatoric shear stress",
                                         "Pa", "", 2); CHKERRQ(ierr);
  }

  if (config.get_flag("ssa_dirichlet_bc") == true) {
    // bc_locations
    ierr = vBCMask.create(grid, "bcflag", WITH_GHOSTS, WIDE_STENCIL); CHKERRQ(ierr);
    ierr = vBCMask.set_attrs("model_state", "Dirichlet boundary mask",
                             "", ""); CHKERRQ(ierr);
    std::vector<double> bc_mask_values(2);
    bc_mask_values[0] = 0;
    bc_mask_values[1] = 1;
    vBCMask.metadata().set_doubles("flag_values", bc_mask_values);
    vBCMask.metadata().set_string("flag_meanings", "no_data bc_condition");
    ierr = variables.add(vBCMask); CHKERRQ(ierr);


    // vel_bc
    ierr = vBCvel.create(grid, "_ssa_bc", WITH_GHOSTS, WIDE_STENCIL); CHKERRQ(ierr); // u_ssa_bc and v_ssa_bc
    ierr = vBCvel.set_attrs("model_state",
                            "X-component of the SSA velocity boundary conditions",
                            "m s-1", "", 0); CHKERRQ(ierr);
    ierr = vBCvel.set_attrs("model_state",
                            "Y-component of the SSA velocity boundary conditions",
                            "m s-1", "", 1); CHKERRQ(ierr);
    ierr = vBCvel.set_glaciological_units("m year-1"); CHKERRQ(ierr);
    for (int j = 0; j < 2; ++j) {
      vBCvel.metadata(j).set_double("valid_min",  grid.convert(-1e6, "m/year", "m/second"));
      vBCvel.metadata(j).set_double("valid_max",  grid.convert( 1e6, "m/year", "m/second"));
      vBCvel.metadata(j).set_double("_FillValue", config.get("fill_value", "m/year", "m/s"));
    }
    //just for diagnostics...
    ierr = variables.add(vBCvel); CHKERRQ(ierr);
  }

  // fracture density field
  if (config.get_flag("do_fracture_density")) {
    ierr = vFD.create(grid, "fracture_density", WITH_GHOSTS, WIDE_STENCIL); CHKERRQ(ierr); 
    ierr = vFD.set_attrs("model_state", "fracture density in ice shelf", "", ""); CHKERRQ(ierr);
    vFD.metadata().set_double("valid_max", 1.0);
    vFD.metadata().set_double("valid_min", 0.0);
    ierr = variables.add(vFD); CHKERRQ(ierr);

    if (config.get_flag("write_fd_fields")) {
      ierr = vFG.create(grid, "fracture_growth_rate", WITH_GHOSTS, WIDE_STENCIL); CHKERRQ(ierr); 
      ierr = vFG.set_attrs("model_state", "fracture growth rate",       "1/s", ""); CHKERRQ(ierr);
      vFG.metadata().set_double("valid_min", 0.0);
      ierr = variables.add(vFG); CHKERRQ(ierr);

      ierr = vFH.create(grid, "fracture_healing_rate", WITH_GHOSTS, WIDE_STENCIL); CHKERRQ(ierr); 
      ierr = vFH.set_attrs("model_state", "fracture healing rate",      "1/s", ""); CHKERRQ(ierr);
      ierr = variables.add(vFH); CHKERRQ(ierr);

      ierr = vFE.create(grid, "fracture_flow_enhancement", WITH_GHOSTS, WIDE_STENCIL); CHKERRQ(ierr); 
      ierr = vFE.set_attrs("model_state", "fracture-induced flow enhancement", "", ""); CHKERRQ(ierr);
      ierr = variables.add(vFE); CHKERRQ(ierr);

      ierr = vFA.create(grid, "fracture_age", WITH_GHOSTS, WIDE_STENCIL); CHKERRQ(ierr); 
      ierr = vFA.set_attrs("model_state", "age since fracturing",       "years", ""); CHKERRQ(ierr);
      ierr = variables.add(vFA); CHKERRQ(ierr);
      
      ierr = vFT.create(grid, "fracture_toughness", WITH_GHOSTS, WIDE_STENCIL); CHKERRQ(ierr); 
      ierr = vFT.set_attrs("model_state", "fracture toughness", "Pa", ""); CHKERRQ(ierr);
      ierr = variables.add(vFT); CHKERRQ(ierr);
    }
  }

  // cell areas
  ierr = cell_area.create(grid, "cell_area", WITHOUT_GHOSTS); CHKERRQ(ierr);
  ierr = cell_area.set_attrs("diagnostic", "cell areas", "m2", ""); CHKERRQ(ierr);
  cell_area.metadata().set_string("comment",
                                  "values are equal to dx*dy "
                                  "if projection parameters are not available; "
                                  "otherwise WGS84 ellipsoid is used");
  cell_area.set_time_independent(true);
  ierr = cell_area.set_glaciological_units("km2"); CHKERRQ(ierr);
  cell_area.write_in_glaciological_units = true;
  ierr = variables.add(cell_area); CHKERRQ(ierr);

  // fields owned by IceModel but filled by SurfaceModel *surface:
  // mean annual net ice equivalent surface mass balance rate
  ierr = climatic_mass_balance.create(grid, "climatic_mass_balance", WITHOUT_GHOSTS); CHKERRQ(ierr);
  ierr = climatic_mass_balance.set_attrs(
                        "climate_from_SurfaceModel",  // FIXME: can we do better?
                        "ice-equivalent surface mass balance (accumulation/ablation) rate",
                        "kg m-2 s-1",
                        "land_ice_surface_specific_mass_balance");  // CF standard_name
  CHKERRQ(ierr);
  ierr = climatic_mass_balance.set_glaciological_units("kg m-2 year-1"); CHKERRQ(ierr);
  climatic_mass_balance.write_in_glaciological_units = true;
  climatic_mass_balance.metadata().set_string("comment", "positive values correspond to ice gain");

  // annual mean air temperature at "ice surface", at level below all firn
  //   processes (e.g. "10 m" or ice temperatures)
  ierr = ice_surface_temp.create(grid, "ice_surface_temp", WITHOUT_GHOSTS); CHKERRQ(ierr);
  ierr = ice_surface_temp.set_attrs(
                                    "climate_from_SurfaceModel",  // FIXME: can we do better?
                                    "annual average ice surface temperature, below firn processes",
                                    "K",
                                    "");  // PROPOSED CF standard_name = land_ice_surface_temperature_below_firn
  CHKERRQ(ierr);

  ierr = liqfrac_surface.create(grid, "liqfrac_surface", WITHOUT_GHOSTS); CHKERRQ(ierr);
  ierr = liqfrac_surface.set_attrs("climate_from_SurfaceModel",
                                   "liquid water fraction at the top surface of the ice",
                                   "1", ""); CHKERRQ(ierr);
  // ierr = variables.add(liqfrac_surface); CHKERRQ(ierr);

  // Conductive heat flux into ice surface (from PSSurface Neumann b.c.)
  ierr = ice_surface_hflux.create(grid, "ice_surface_hflux", WITHOUT_GHOSTS); CHKERRQ(ierr);
  ierr = ice_surface_hflux.set_attrs(
                                    "climate_from_PISMSurfaceModel",  // FIXME: can we do better?
                                    "annual average ice surface temperature, below firn processes",
                                    "W m-2",
                                    "");
  CHKERRQ(ierr);



  // ice mass balance rate at the base of the ice shelf; sign convention for
  //   vshelfbasemass matches standard sign convention for basal melt rate of
  //   grounded ice
  ierr = shelfbmassflux.create(grid, "shelfbmassflux", WITHOUT_GHOSTS); CHKERRQ(ierr); // no ghosts; NO HOR. DIFF.!
  ierr = shelfbmassflux.set_attrs(
                                  "climate_state", "ice mass flux from ice shelf base (positive flux is loss from ice shelf)",
                                  "m s-1", ""); CHKERRQ(ierr);
  // PROPOSED standard name = ice_shelf_basal_specific_mass_balance
  // rescales from m/s to m/year when writing to NetCDF and std out:
  shelfbmassflux.write_in_glaciological_units = true;
  ierr = shelfbmassflux.set_glaciological_units("m year-1"); CHKERRQ(ierr);
  // do not add; boundary models are in charge here
  //ierr = variables.add(shelfbmassflux); CHKERRQ(ierr);

  // ice boundary tempature at the base of the ice shelf
  ierr = shelfbtemp.create(grid, "shelfbtemp", WITHOUT_GHOSTS); CHKERRQ(ierr); // no ghosts; NO HOR. DIFF.!
  ierr = shelfbtemp.set_attrs(
                              "climate_state", "absolute temperature at ice shelf base",
                              "K", ""); CHKERRQ(ierr);
  // PROPOSED standard name = ice_shelf_basal_temperature
  // do not add; boundary models are in charge here
  // ierr = variables.add(shelfbtemp); CHKERRQ(ierr);

  // take care of 2D cumulative fluxes: we need to allocate special storage if
  // the user asked for climatic_mass_balance_cumulative or some others (below).

  std::string extra_vars_argument;
  bool extra_vars_set = false;
  ierr = OptionsString("-extra_vars", "", extra_vars_argument, extra_vars_set); CHKERRQ(ierr);
  std::set<std::string> ex_vars;
  if (extra_vars_set) {
    std::istringstream arg(extra_vars_argument);
    std::string var_name;

    while (getline(arg, var_name, ',')) {
      ex_vars.insert(var_name);
    }
  }

  if (set_contains(ex_vars, "climatic_mass_balance_cumulative")) {
    ierr = climatic_mass_balance_cumulative.create(grid,
                                                   "climatic_mass_balance_cumulative",
                                                   WITHOUT_GHOSTS); CHKERRQ(ierr);
    ierr = climatic_mass_balance_cumulative.set_attrs("diagnostic",
                                                      "cumulative surface mass balance",
                                                      "kg m-2", ""); CHKERRQ(ierr);
  }

  std::string o_size = get_output_size("-o_size");

  if (set_contains(ex_vars, "flux_divergence") || o_size == "big") {
    ierr = flux_divergence.create(grid, "flux_divergence", WITHOUT_GHOSTS); CHKERRQ(ierr);
    ierr = flux_divergence.set_attrs("diagnostic",
                                     "flux divergence",
                                     "m s-1", ""); CHKERRQ(ierr);
    ierr = flux_divergence.set_glaciological_units("m year-1"); CHKERRQ(ierr);
    flux_divergence.write_in_glaciological_units = true;
  }

  if (set_contains(ex_vars, "grounded_basal_flux_cumulative")) {
    ierr = grounded_basal_flux_2D_cumulative.create(grid, "grounded_basal_flux_cumulative", WITHOUT_GHOSTS); CHKERRQ(ierr);
    ierr = grounded_basal_flux_2D_cumulative.set_attrs("diagnostic",
                                                       "cumulative basal flux into the ice "
                                                       "in grounded areas (positive means ice gain)",
                                                       "kg m-2", ""); CHKERRQ(ierr);
    grounded_basal_flux_2D_cumulative.set_time_independent(false);
    ierr = grounded_basal_flux_2D_cumulative.set_glaciological_units("Gt m-2"); CHKERRQ(ierr);
    grounded_basal_flux_2D_cumulative.write_in_glaciological_units = true;
  }

  if (set_contains(ex_vars, "floating_basal_flux_cumulative")) {
    ierr = floating_basal_flux_2D_cumulative.create(grid, "floating_basal_flux_cumulative", WITHOUT_GHOSTS); CHKERRQ(ierr);
    ierr = floating_basal_flux_2D_cumulative.set_attrs("diagnostic",
                                                       "cumulative basal flux into the ice "
                                                       "in floating areas (positive means ice gain)",
                                                       "kg m-2", ""); CHKERRQ(ierr);
    floating_basal_flux_2D_cumulative.set_time_independent(false);
    ierr = floating_basal_flux_2D_cumulative.set_glaciological_units("Gt m-2"); CHKERRQ(ierr);
    floating_basal_flux_2D_cumulative.write_in_glaciological_units = true;
  }

  if (set_contains(ex_vars, "nonneg_flux_cumulative")) {
    ierr = nonneg_flux_2D_cumulative.create(grid, "nonneg_flux_cumulative", WITHOUT_GHOSTS); CHKERRQ(ierr);
    ierr = nonneg_flux_2D_cumulative.set_attrs("diagnostic",
                                               "cumulative nonnegative rule flux (positive means ice gain)",
                                               "kg m-2", ""); CHKERRQ(ierr);
    nonneg_flux_2D_cumulative.set_time_independent(false);
    ierr = nonneg_flux_2D_cumulative.set_glaciological_units("Gt m-2"); CHKERRQ(ierr);
    nonneg_flux_2D_cumulative.write_in_glaciological_units = true;
  }

  if (set_contains(ex_vars, "discharge_flux_cumulative")) {
    ierr = discharge_flux_2D_cumulative.create(grid, "discharge_flux_cumulative", WITHOUT_GHOSTS); CHKERRQ(ierr);
    ierr = discharge_flux_2D_cumulative.set_attrs("diagnostic",
                                                  "cumulative discharge (calving) flux (positive means ice loss)",
                                                  "kg m-2", ""); CHKERRQ(ierr);
    discharge_flux_2D_cumulative.set_time_independent(false);
    ierr = discharge_flux_2D_cumulative.set_glaciological_units("Gt m-2"); CHKERRQ(ierr);
    discharge_flux_2D_cumulative.write_in_glaciological_units = true;
  }

  return 0;
}

PetscErrorCode IceModel::setExecName(const std::string &my_executable_short_name) {
  executable_short_name = my_executable_short_name;
  return 0;
}

//! The contents of the main PISM time-step.
/*!
During the time-step we perform the following actions:
 */
PetscErrorCode IceModel::step(bool do_mass_continuity,
                              bool do_energy,
                              bool do_age,
                              bool do_skip) {
  PetscErrorCode ierr;

  //! \li call additionalAtStartTimestep() to let derived classes do more
  ierr = additionalAtStartTimestep(); CHKERRQ(ierr);  // might set dt_force,maxdt_temporary

  //! \li update the velocity field; in some cases the whole three-dimensional
  //! field is updated and in some cases just the vertically-averaged
  //! horizontal velocity is updated

  // always "update" ice velocity (possibly trivially); only update
  // SSA and only update velocities at depth if suggested by temp and age
  // stability criterion; note *lots* of communication is avoided by skipping
  // SSA (and temp/age)

  bool updateAtDepth = (skipCountDown == 0),
    do_energy_step = updateAtDepth && do_energy;

  //! \li update the yield stress for the plastic till model (if appropriate)
  if (updateAtDepth && basal_yield_stress_model) {
    ierr = basal_yield_stress_model->update(grid.time->current(), dt); CHKERRQ(ierr);
    ierr = basal_yield_stress_model->basal_material_yield_stress(basal_yield_stress); CHKERRQ(ierr);
    stdout_flags += "y";
  } else stdout_flags += "$";

  // Update the fractional grounded/floating mask (used by the SSA
  // stress balance and the energy code)
  if (config.get_flag("sub_groundingline")) {
    ierr = updateSurfaceElevationAndMask(); CHKERRQ(ierr); // update h and mask
    ierr = update_floatation_mask(); CHKERRQ(ierr);
  }

  double sea_level = 0;
  ierr = ocean->sea_level_elevation(sea_level); CHKERRQ(ierr);

  IceModelVec2S &melange_back_pressure = vWork2d[0];

  ierr = ocean->melange_back_pressure_fraction(melange_back_pressure); CHKERRQ(ierr);

  ierr = stress_balance->update(updateAtDepth == false,
                                sea_level,
                                melange_back_pressure);
  if (ierr != 0) {
    std::string o_file = "stressbalance_failed.nc";
    bool o_file_set;
    ierr = OptionsString("-o", "output file name",
                             o_file, o_file_set); CHKERRQ(ierr);

    o_file = pism_filename_add_suffix(o_file, "_stressbalance_failed", "");
    ierr = PetscPrintf(grid.com,
                       "PISM ERROR: stress balance computation failed. Saving model state to '%s'...\n",
                       o_file.c_str());

    ierr = dumpToFile(o_file); CHKERRQ(ierr);

    ierr = PetscPrintf(grid.com, "ending...\n");
    PISMEnd();
  }

  std::string sb_stdout;
  ierr = stress_balance->stdout_report(sb_stdout); CHKERRQ(ierr);

  stdout_flags += sb_stdout;

  stdout_flags += (updateAtDepth ? "v" : "V");

  //! \li determine the time step according to a variety of stability criteria;
  //!  see determineTimeStep()
  ierr = max_timestep(dt, skipCountDown); CHKERRQ(ierr);

  //! \li Update surface and ocean models.
  ierr = surface->update(grid.time->current(), dt); CHKERRQ(ierr);
  ierr = ocean->update(grid.time->current(),   dt); CHKERRQ(ierr);

  dt_TempAge += dt;
  // IceModel::dt,dtTempAge are now set correctly according to
  // mass-continuity-eqn-diffusivity criteria, horizontal CFL criteria, and
  // other criteria from derived class additionalAtStartTimestep(), and from
  // "-skip" mechanism

  //! \li update the age of the ice (if appropriate)
  if (do_age && updateAtDepth) {
    ierr = ageStep(); CHKERRQ(ierr);
    stdout_flags += "a";
  } else {
    stdout_flags += "$";
  }

  //! \li update the enthalpy (or temperature) field according to the conservation of
  //!  energy model based (especially) on the new velocity field; see
  //!  energyStep()
  if (do_energy_step) { // do the energy step
    ierr = energyStep(); CHKERRQ(ierr);
    stdout_flags += "E";
  } else {
    stdout_flags += "$";
  }

  //! \li update the state variables in the subglacial hydrology model (typically
  //!  water thickness and sometimes pressure)
  ierr = subglacial_hydrology->update(grid.time->current(), dt); CHKERRQ(ierr);

  //! \li update the fracture density field; see calculateFractureDensity()
  if (config.get_flag("do_fracture_density")) {
    ierr = calculateFractureDensity(); CHKERRQ(ierr);
  }

  //! \li update the thickness of the ice according to the mass conservation
  //!  model; see massContExplicitStep()
  if (do_mass_continuity) {
    ierr = massContPreHook(); CHKERRQ(ierr); // User-defined operation after other mass continuity stuff.
    ierr = massContExplicitStep(); CHKERRQ(ierr);
    ierr = updateSurfaceElevationAndMask(); CHKERRQ(ierr); // update h and mask
    ierr = massContPostHook(); CHKERRQ(ierr); // User-defined operation after other mass continuity stuff.


    // Note that there are three adaptive time-stepping criteria. Two of them
    // (using max. diffusion and 2D CFL) are limiting the mass-continuity
    // time-step and the third (3D CFL) limits the energy and age time-steps.

    // The mass-continuity time-step is usually smaller, and the skipping
    // mechanism lets us do several mass-continuity steps for each energy step.

    // When -no_mass is set, mass-continuity-related time-step restrictions are
    // disabled, making "skipping" unnecessary.

    // This is why the following two lines appear here and are executed only
    // if do_mass_continuity == true.
    if (do_skip == true && skipCountDown > 0)
      skipCountDown--;
    stdout_flags += "h";
  } else {
    stdout_flags += "$";
  }

  ierr = do_calving(); CHKERRQ(ierr);

  ierr = Href_cleanup(); CHKERRQ(ierr);

  //! \li compute the bed deformation, which only depends on current thickness
  //! and bed elevation
  if (beddef) {
    int topg_state_counter = bed_topography.get_state_counter();

    ierr = beddef->update(grid.time->current(), dt); CHKERRQ(ierr);

    if (bed_topography.get_state_counter() != topg_state_counter) {
      stdout_flags += "b";
      ierr = updateSurfaceElevationAndMask(); CHKERRQ(ierr);
    } else
      stdout_flags += " ";
  }

  //! \li call additionalAtEndTimestep() to let derived classes do more
  ierr = additionalAtEndTimestep(); CHKERRQ(ierr);

  // Done with the step; now adopt the new time.
  grid.time->step(dt);

  if (do_energy_step) {
    t_TempAge = grid.time->current();
    dt_TempAge = 0.0;
  }

  // end the flag line
  stdout_flags += " " + m_adaptive_timestep_reason;

#if (PISM_DEBUG==1)
  ierr = variables.check_for_nan(); CHKERRQ(ierr);
#endif

  return 0;
}


/**
 * Run the time-stepping loop from the current model time to `time`.
 *
 * This should be called by the coupler controlling PISM when it is
 * running alongside a GCM.
 *
 * @param run_end model time (in seconds) to run to
 *
 * @return 0 on success
 */
PetscErrorCode IceModel::run_to(double run_end) {
  PetscErrorCode  ierr;

  grid.time->set_end(run_end);

  ierr = run(); CHKERRQ(ierr);

  return 0;
}


/**
 * Run the time-stepping loop from the current time until the time
 * specified by the IceModel::grid::time object.
 *
 * This is the method used by PISM in the "standalone" mode.
 *
 * @return 0 on success
 */
PetscErrorCode IceModel::run() {
  PetscErrorCode  ierr;

  bool do_mass_conserve = config.get_flag("do_mass_conserve");
  bool do_energy = config.get_flag("do_energy");
  bool do_age = config.get_flag("do_age");
  bool do_skip = config.get_flag("do_skip");

  int stepcount = config.get_flag("count_time_steps") ? 0 : -1;

  ierr = updateSurfaceElevationAndMask(); CHKERRQ(ierr);

  // update diagnostics at the beginning of the run:
  ierr = write_timeseries(); CHKERRQ(ierr);
  ierr = write_extras(); CHKERRQ(ierr);

  ierr = verbPrintf(2, grid.com, "running forward ...\n"); CHKERRQ(ierr);

  stdout_flags.erase(); // clear it out
  ierr = summaryPrintLine(PETSC_TRUE, do_energy, 0.0, 0.0, 0.0, 0.0, 0.0); CHKERRQ(ierr);
  m_adaptive_timestep_reason = '$'; // no reason for no timestep
  ierr = summary(do_energy); CHKERRQ(ierr);  // report starting state

  t_TempAge = grid.time->current();
  dt_TempAge = 0.0;

  // main loop for time evolution
  // IceModel::step calls grid.time->step(dt), ensuring that this while loop
  // will terminate
  while (grid.time->current() < grid.time->end()) {

    stdout_flags.erase();  // clear it out
    dt_force = -1.0;
    maxdt_temporary = -1.0;

    ierr = step(do_mass_conserve, do_energy, do_age, do_skip); CHKERRQ(ierr);

    // report a summary for major steps or the last one
    bool updateAtDepth = skipCountDown == 0;
    bool tempAgeStep = updateAtDepth && (do_energy || do_age);

    const bool show_step = tempAgeStep || m_adaptive_timestep_reason == "end of the run";
    ierr = summary(show_step); CHKERRQ(ierr);

    // writing these fields here ensures that we do it after the last time-step
    ierr = write_snapshot(); CHKERRQ(ierr);
    ierr = write_timeseries(); CHKERRQ(ierr);
    ierr = write_extras(); CHKERRQ(ierr);
    ierr = write_backup(); CHKERRQ(ierr);

    ierr = update_viewers(); CHKERRQ(ierr);

    if (stepcount >= 0) stepcount++;
    if (endOfTimeStepHook() != 0) break;
  } // end of the time-stepping loop

  bool flag;
  int pause_time = 0;
  ierr = OptionsInt("-pause", "Pause after the run, seconds",
                        pause_time, flag); CHKERRQ(ierr);
  if (pause_time > 0) {
    ierr = verbPrintf(2,grid.com,"pausing for %d secs ...\n",pause_time); CHKERRQ(ierr);
    ierr = PetscSleep(pause_time); CHKERRQ(ierr);
  }

  if (stepcount >= 0) {
    ierr = verbPrintf(1,grid.com,
                      "count_time_steps:  run() took %d steps\n"
                      "average dt = %.6f years\n",
                      stepcount,
                      grid.convert(grid.time->end() - grid.time->start(), "seconds", "years")/(double)stepcount); CHKERRQ(ierr);
  }

  return 0;
}

//! Manage the initialization of the IceModel object.
/*!
Please see the documenting comments of the functions called below to find
explanations of their intended uses.
 */
PetscErrorCode IceModel::init() {
  PetscErrorCode ierr;

  ierr = PetscOptionsBegin(grid.com, "", "PISM options", ""); CHKERRQ(ierr);

  // Build PISM with -DPISM_WAIT_FOR_GDB=1 and run with -wait_for_gdb to
  // make it wait for a connection.
#ifdef PISM_WAIT_FOR_GDB
  bool wait_for_gdb = false;
  ierr = OptionsIsSet("-wait_for_gdb", wait_for_gdb); CHKERRQ(ierr);
  if (wait_for_gdb) {
    ierr = pism_wait_for_gdb(grid.com, 0); CHKERRQ(ierr);
  }
#endif
  //! The IceModel initialization sequence is this:

  //! 1) Initialize the computational grid:
  ierr = grid_setup(); CHKERRQ(ierr);

  //! 2) Process the options:
  ierr = setFromOptions(); CHKERRQ(ierr);

  //! 3) Memory allocation:
  ierr = createVecs(); CHKERRQ(ierr);

  //! 4) Allocate PISM components modeling some physical processes.
  ierr = allocate_submodels(); CHKERRQ(ierr);

  //! 5) Allocate work vectors:
  ierr = allocate_internal_objects(); CHKERRQ(ierr);

  //! 6) Initialize coupler models and fill the model state variables
  //! (from a PISM output file, from a bootstrapping file using some
  //! modeling choices or using formulas). Calls IceModel::regrid()
  ierr = model_state_setup(); CHKERRQ(ierr);

  //! 7) Report grid parameters:
  ierr = grid.report_parameters(); CHKERRQ(ierr);

  //! 8) Miscellaneous stuff: set up the bed deformation model, initialize the
  //! basal till model, initialize snapshots. This has to happen *after*
  //! regridding.
  ierr = misc_setup();

  ierr = PetscOptionsEnd(); CHKERRQ(ierr);

  //! The following flow-chart illustrates the process.
  //!
  //! \dotfile initialization-sequence.dot "IceModel initialization sequence"

  // Get the start time in seconds and ensure that it is consistent
  // across all processors.
  {
    MPI_Datatype mpi_type;
    double my_start_time;
    ierr = PetscDataTypeToMPIDataType(PETSC_DOUBLE, &mpi_type); CHKERRQ(ierr);

    ierr = GetTime(&my_start_time); CHKERRQ(ierr);
    MPI_Allreduce(&my_start_time, &start_time, 1, mpi_type, MPI_MAX, grid.com);

  }
  return 0;
}

<<<<<<< HEAD
}	// namespace pism
=======
// FIXME: THIS IS BAD! (Provides unguarded access to IceModel's internals.)
IceModelVec2S* IceModel::get_geothermal_flux() {
  return &this->geothermal_flux;
}

// FIXME: THIS IS BAD! (Provides unguarded access to IceModel's internals.)
StressBalance* IceModel::get_stress_balance() {
  return this->stress_balance;
}

} // end of namespace pism
>>>>>>> 995aac23
<|MERGE_RESOLUTION|>--- conflicted
+++ resolved
@@ -994,18 +994,4 @@
   return 0;
 }
 
-<<<<<<< HEAD
-}	// namespace pism
-=======
-// FIXME: THIS IS BAD! (Provides unguarded access to IceModel's internals.)
-IceModelVec2S* IceModel::get_geothermal_flux() {
-  return &this->geothermal_flux;
-}
-
-// FIXME: THIS IS BAD! (Provides unguarded access to IceModel's internals.)
-StressBalance* IceModel::get_stress_balance() {
-  return this->stress_balance;
-}
-
-} // end of namespace pism
->>>>>>> 995aac23
+}	// namespace pism