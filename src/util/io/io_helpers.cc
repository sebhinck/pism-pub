/* Copyright (C) 2015, 2016, 2017, 2018 PISM Authors
 *
 * This file is part of PISM.
 *
 * PISM is free software; you can redistribute it and/or modify it under the
 * terms of the GNU General Public License as published by the Free Software
 * Foundation; either version 3 of the License, or (at your option) any later
 * version.
 *
 * PISM is distributed in the hope that it will be useful, but WITHOUT ANY
 * WARRANTY; without even the implied warranty of MERCHANTABILITY or FITNESS
 * FOR A PARTICULAR PURPOSE.  See the GNU General Public License for more
 * details.
 *
 * You should have received a copy of the GNU General Public License
 * along with PISM; if not, write to the Free Software
 * Foundation, Inc., 51 Franklin St, Fifth Floor, Boston, MA  02110-1301  USA
 */

#include <memory>
#include <cassert>

#include "io_helpers.hh"
#include "PIO.hh"
#include "pism/util/IceGrid.hh"
#include "pism/util/VariableMetadata.hh"
#include "pism/util/error_handling.hh"
#include "pism/util/pism_utilities.hh"
#include "pism/util/ConfigInterface.hh"
#include "pism/util/io/LocalInterpCtx.hh"
#include "pism/util/Time.hh"
#include "pism/util/Logger.hh"
#include "pism/util/Context.hh"
#include "pism/util/projection.hh"
#include "pism/util/interpolation.hh"
#include "pism/util/Profiling.hh"

namespace pism {
namespace io {

//! \brief Bi-(or tri-)linear interpolation.
/*!
 * This is the interpolation code itself.
 *
 * Note that its inputs are (essentially)
 * - the definition of the input grid
 * - the definition of the output grid
 * - input array (lic->buffer)
 * - output array (double *output_array)
 *
 * The `output_array` is expected to be big enough to contain
 * `grid.xm()*`grid.ym()*length(zlevels_out)` numbers.
 *
 * We should be able to switch to using an external interpolation library
 * fairly easily...
 */
static void regrid(const IceGrid& grid, const std::vector<double> &zlevels_out,
                   LocalInterpCtx *lic, double *output_array) {
  // We'll work with the raw storage here so that the array we are filling is
  // indexed the same way as the buffer we are pulling from (input_array)

  const int X = 1, Z = 3; // indices, just for clarity

  unsigned int nlevels = zlevels_out.size();
  double *input_array = &(lic->buffer[0]);

  // array sizes for mapping from logical to "flat" indices
  int
    x_count = lic->count[X],
    z_count = lic->count[Z];

  for (Points p(grid); p; p.next()) {
    const int i_global = p.i(), j_global = p.j();

    const int i = i_global - grid.xs(), j = j_global - grid.ys();

    // Indices of neighboring points.
    const int
      X_m = lic->x->left(i),
      X_p = lic->x->right(i),
      Y_m = lic->y->left(j),
      Y_p = lic->y->right(j);

    for (unsigned int k = 0; k < nlevels; k++) {

      double
        a_mm = 0.0,
        a_mp = 0.0,
        a_pm = 0.0,
        a_pp = 0.0;

      if (nlevels > 1) {
        const int
          Z_m = lic->z->left(k),
          Z_p = lic->z->right(k);

        const double alpha_z = lic->z->alpha(k);

        // We pretend that there are always 8 neighbors (4 in the map plane,
        // 2 vertical levels). And compute the indices into the input_array for
        // those neighbors.
        const int
          mmm = (Y_m * x_count + X_m) * z_count + Z_m,
          mmp = (Y_m * x_count + X_m) * z_count + Z_p,
          mpm = (Y_m * x_count + X_p) * z_count + Z_m,
          mpp = (Y_m * x_count + X_p) * z_count + Z_p,
          pmm = (Y_p * x_count + X_m) * z_count + Z_m,
          pmp = (Y_p * x_count + X_m) * z_count + Z_p,
          ppm = (Y_p * x_count + X_p) * z_count + Z_m,
          ppp = (Y_p * x_count + X_p) * z_count + Z_p;

        // linear interpolation in the z-direction
        a_mm = input_array[mmm] * (1.0 - alpha_z) + input_array[mmp] * alpha_z;
        a_mp = input_array[mpm] * (1.0 - alpha_z) + input_array[mpp] * alpha_z;
        a_pm = input_array[pmm] * (1.0 - alpha_z) + input_array[pmp] * alpha_z;
        a_pp = input_array[ppm] * (1.0 - alpha_z) + input_array[ppp] * alpha_z;
      } else {
        // we don't need to interpolate vertically for the 2-D case
        a_mm = input_array[Y_m * x_count + X_m];
        a_mp = input_array[Y_m * x_count + X_p];
        a_pm = input_array[Y_p * x_count + X_m];
        a_pp = input_array[Y_p * x_count + X_p];
      }

      // interpolation coefficient in the x direction
      const double x_alpha = lic->x->alpha(i);
      // interpolation coefficient in the y direction
      const double y_alpha = lic->y->alpha(j);

      // interpolate in x direction
      const double a_m = a_mm * (1.0 - x_alpha) + a_mp * x_alpha;
      const double a_p = a_pm * (1.0 - x_alpha) + a_pp * x_alpha;

      int index = (j * grid.xm() + i) * nlevels + k;

      // index into the new array and interpolate in x direction
      output_array[index] = a_m * (1.0 - y_alpha) + a_p * y_alpha;
      // done with the point at (x,y,z)
    }
  }
}

static void compute_start_and_count(const PIO& file,
                                    units::System::Ptr unit_system,
                                    const std::string &short_name,
                                    unsigned int t_start, unsigned int t_count,
                                    unsigned int x_start, unsigned int x_count,
                                    unsigned int y_start, unsigned int y_count,
                                    unsigned int z_start, unsigned int z_count,
                                    std::vector<unsigned int> &start,
                                    std::vector<unsigned int> &count,
                                    std::vector<unsigned int> &imap) {
  std::vector<std::string> dims = file.inq_vardims(short_name);
  unsigned int ndims = dims.size();

  assert(ndims > 0);
  if (ndims == 0) {
    throw RuntimeError::formatted(PISM_ERROR_LOCATION, "Cannot compute start and count: variable %s is a scalar.",
                                  short_name.c_str());
  }

  // Resize output vectors:
  start.resize(ndims);
  count.resize(ndims);
  imap.resize(ndims);

  // Assemble start, count and imap:
  for (unsigned int j = 0; j < ndims; j++) {
    std::string dimname = dims[j];

    AxisType dimtype = file.inq_dimtype(dimname, unit_system);

    switch (dimtype) {
    case T_AXIS:
      start[j] = t_start;
      count[j] = t_count;
      imap[j]  = x_count * y_count * z_count;
      break;
    case Y_AXIS:
      start[j] = y_start;
      count[j] = y_count;
      imap[j]  = x_count * z_count;
      break;
    case X_AXIS:
      start[j] = x_start;
      count[j] = x_count;
      imap[j]  = z_count;
      break;
    default:
    case Z_AXIS:
      start[j] = z_start;
      count[j] = z_count;
      imap[j]  = 1;
      break;
    }
  }
}

//! \brief Define a dimension \b and the associated coordinate variable. Set attributes.
void define_dimension(const PIO &file, unsigned long int length,
                      const VariableMetadata &metadata) {
  std::string name = metadata.get_name();
  try {
    file.def_dim(name, length);

    std::vector<std::string> dims(1, name);
    file.def_var(name, PISM_DOUBLE, dims);

    write_attributes(file, metadata, PISM_DOUBLE);

  } catch (RuntimeError &e) {
    e.add_context("defining dimension '%s' in '%s'", name.c_str(), file.inq_filename().c_str());
    throw;
  }
}


//! Prepare a file for output.
void define_time(const PIO &file, const Context &ctx) {
  const Time &time = *ctx.time();
  const Config &config = *ctx.config();

  define_time(file,
              config.get_string("time.dimension_name"),
              time.calendar(),
              time.CF_units_string(),
              ctx.unit_system());
}

//! Prepare a file for output.
void append_time(const PIO &file, const Config &config, double time_seconds) {
  append_time(file, config.get_string("time.dimension_name"),
              time_seconds);
}

/*!
 * Define a time dimension and the corresponding coordinate variable. Does nothing if the time
 * variable is already present.
 */
void define_time(const PIO &file, const std::string &name, const std::string &calendar,
                 const std::string &units, units::System::Ptr unit_system) {
  try {
    if (file.inq_var(name)) {
      return;
    }

    // time
    VariableMetadata time(name, unit_system);
    time.set_string("long_name", "time");
    time.set_string("calendar", calendar);
    time.set_string("units", units);
    time.set_string("axis", "T");

    define_dimension(file, PISM_UNLIMITED, time);
  } catch (RuntimeError &e) {
    e.add_context("defining the time dimension in \"" + file.inq_filename() + "\"");
    throw;
  }
}

//! \brief Append to the time dimension.
void append_time(const PIO &file, const std::string &name, double value) {
  try {
    unsigned int start = file.inq_dimlen(name);
    std::vector<double> data(1, value);

    file.put_1d_var(name, start, 1, data);
  } catch (RuntimeError &e) {
    e.add_context("appending to the time dimension in \"" + file.inq_filename() + "\"");
    throw;
  }
}

//! \brief Define dimensions a variable depends on.
static void define_dimensions(const SpatialVariableMetadata& var,
                              const IceGrid& grid, const PIO &file) {

  // x
  std::string x_name = var.get_x().get_name();
  if (not file.inq_dim(x_name)) {
    define_dimension(file, grid.Mx(), var.get_x());
    file.put_att_double(x_name, "spacing_meters", PISM_DOUBLE,
                        grid.x(1) - grid.x(0));
    file.put_att_double(x_name, "not_written", PISM_INT, 1.0);
  }

  // y
  std::string y_name = var.get_y().get_name();
  if (not file.inq_dim(y_name)) {
    define_dimension(file, grid.My(), var.get_y());
    file.put_att_double(y_name, "spacing_meters", PISM_DOUBLE,
                        grid.y(1) - grid.y(0));
    file.put_att_double(y_name, "not_written", PISM_INT, 1.0);
  }

  // z
  std::string z_name = var.get_z().get_name();
  if (not z_name.empty()) {
    if (not file.inq_dim(z_name)) {
      const std::vector<double>& levels = var.get_levels();
      // make sure we have at least one level
      unsigned int nlevels = std::max(levels.size(), (size_t)1);
      define_dimension(file, nlevels, var.get_z());
      file.put_att_double(z_name, "not_written", PISM_INT, 1.0);

      if (nlevels > 1) {
        double dz_max = levels[1] - levels[0];
        double dz_min = levels.back() - levels.front();

        for (unsigned int k = 0; k < nlevels - 1; ++k) {
          double dz = levels[k+1] - levels[k];
          dz_max = std::max(dz_max, dz);
          dz_min = std::min(dz_min, dz);
        }

        file.put_att_double(z_name, "spacing_min_meters", PISM_DOUBLE,
                            dz_min);
        file.put_att_double(z_name, "spacing_max_meters", PISM_DOUBLE,
                            dz_max);
      }
    }
  }
}

static void write_dimension_data(const PIO &file, const std::string &name, const std::vector<double> &data) {
  bool written = file.inq_atttype(name, "not_written") == PISM_NAT;
  if (not written) {
    file.put_1d_var(name, 0, data.size(), data);
    file.redef();
    file.del_att(name, "not_written");
  }
}

void write_dimensions(const SpatialVariableMetadata& var,
                      const IceGrid& grid, const PIO &file) {
  // x
  std::string x_name = var.get_x().get_name();
  if (file.inq_dim(x_name)) {
    write_dimension_data(file, x_name, grid.x());
  }

  // y
  std::string y_name = var.get_y().get_name();
  if (file.inq_dim(y_name)) {
    write_dimension_data(file, y_name, grid.y());
  }

  // z
  std::string z_name = var.get_z().get_name();
  if (file.inq_dim(z_name)) {
    write_dimension_data(file, z_name, var.get_levels());
  }
}

/**
 * Check if the storage order of a variable in the current file
 * matches the memory storage order used by PISM.
 *
 * @param var_name name of the variable to check
 * @returns false if storage orders match, true otherwise
 */
static bool use_mapped_io(const PIO &file,
                          units::System::Ptr unit_system,
                          const std::string &var_name) {

  std::vector<std::string> dimnames = file.inq_vardims(var_name);

  std::vector<AxisType> storage, memory = {Y_AXIS, X_AXIS};

  for (unsigned int j = 0; j < dimnames.size(); ++j) {
    AxisType dimtype = file.inq_dimtype(dimnames[j], unit_system);

    if (j == 0 && dimtype == T_AXIS) {
      // ignore the time dimension, but only if it is the first
      // dimension in the list
      continue;
    }

    if (dimtype == X_AXIS || dimtype == Y_AXIS) {
      storage.push_back(dimtype);
    } else if (dimtype == Z_AXIS) {
      memory.push_back(dimtype); // now memory = {Y_AXIS, X_AXIS, Z_AXIS}
      // assume that this variable has only one Z_AXIS in the file
      storage.push_back(dimtype);
    } else {
      // an UNKNOWN_AXIS or T_AXIS at index != 0 was found, use mapped I/O
      return true;
    }
  }

  // we support 2D and 3D in-memory arrays, but not 4D
  assert(memory.size() <= 3);

  if (storage == memory) {
    // same storage order, do not use mapped I/O
    return false;
  } else {
    // different storage orders, use mapped I/O
    return true;
  }
}

//! \brief Read an array distributed according to the grid.
static void get_vec(const PIO &file, const IceGrid &grid, const std::string &var_name,
                    unsigned int z_count, unsigned int t_start, double *output) {
  try {
    std::vector<unsigned int> start, count, imap;
    const unsigned int t_count = 1;
    compute_start_and_count(file,
                            grid.ctx()->unit_system(),
                            var_name,
                            t_start, t_count,
                            grid.xs(), grid.xm(),
                            grid.ys(), grid.ym(),
                            0, z_count,
                            start, count, imap);

    bool mapped_io = use_mapped_io(file, grid.ctx()->unit_system(), var_name);
    if (mapped_io == true) {
      file.get_varm_double(var_name, start, count, imap, output);
    } else {
      file.get_vara_double(var_name, start, count, output);
    }

  } catch (RuntimeError &e) {
    e.add_context("reading variable '%s' from '%s'", var_name.c_str(),
                  file.inq_filename().c_str());
    throw;
  }
}

//! \brief Write an array distributed according to the grid.
/*!
 * This method always writes to the last record in the file.
 */
static void put_vec(const PIO &file, const IceGrid &grid, const std::string &var_name,
                    unsigned int z_count, const double *input) {
  try {
    // switch to data mode and perform all delayed write operations
    file.enddef();

    unsigned int t_length = file.inq_dimlen(grid.ctx()->config()->get_string("time.dimension_name"));

    assert(t_length >= 1);

    std::vector<unsigned int> start, count, imap;
    const unsigned int t_count = 1;
    compute_start_and_count(file,
                            grid.ctx()->unit_system(),
                            var_name,
                            t_length - 1, t_count,
                            grid.xs(), grid.xm(),
                            grid.ys(), grid.ym(),
                            0, z_count,
                            start, count, imap);

    if (grid.ctx()->config()->get_string("output.variable_order") == "yxz") {
      // Use the faster and safer (avoids a NetCDF bug) call if the array storage
      // orders in the memory and in NetCDF files are the same.
      file.put_vara_double(var_name, start, count, input);
    } else {
      // Revert to "mapped" I/O otherwise.
      file.put_varm_double(var_name, start, count, imap, input);
    }

  } catch (RuntimeError &e) {
    e.add_context("writing variable '%s' to '%s' in PIO::put_vec()",
                  var_name.c_str(), file.inq_filename().c_str());
    throw;
  }
}

static void regrid_vec_generic(const PIO &file, const IceGrid &grid,
                               const std::string &variable_name,
                               const std::vector<double> &zlevels_out,
                               unsigned int t_start,
                               bool fill_missing,
                               double default_value,
                               double *output) {
  const int X = 1, Y = 2, Z = 3; // indices, just for clarity

  const Profiling& profiling = grid.ctx()->profiling();

  try {
    grid_info gi(file, variable_name, grid.ctx()->unit_system(), grid.registration());
    LocalInterpCtx lic(gi, grid, zlevels_out);

    std::vector<double> &buffer = lic.buffer;

    const unsigned int t_count = 1;
    std::vector<unsigned int> start, count, imap;
    compute_start_and_count(file,
                            grid.ctx()->unit_system(),
                            variable_name,
                            t_start, t_count,
                            lic.start[X], lic.count[X],
                            lic.start[Y], lic.count[Y],
                            lic.start[Z], lic.count[Z],
                            start, count, imap);

    bool mapped_io = use_mapped_io(file, grid.ctx()->unit_system(), variable_name);
    profiling.begin("io.regridding.read");
    if (mapped_io) {
      file.get_varm_double(variable_name, start, count, imap, &buffer[0]);
    } else {
      file.get_vara_double(variable_name, start, count, &buffer[0]);
    }
    profiling.end("io.regridding.read");

    // Replace missing values if the _FillValue attribute is present,
    // and if we have missing values to replace.
    if (fill_missing) {
      std::vector<double> attribute = file.get_att_double(variable_name, "_FillValue");
      if (attribute.size() == 1) {
        const double fill_value = attribute[0],
          epsilon = 1e-12;
        for (unsigned int i = 0; i < buffer.size(); ++i) {
          if (fabs(buffer[i] - fill_value) < epsilon) {
            buffer[i] = default_value;
          }
        }
      }
    }

    // interpolate
    profiling.begin("io.regridding.interpolate");
    regrid(grid, zlevels_out, &lic, output);
    profiling.end("io.regridding.interpolate");
  } catch (RuntimeError &e) {
    e.add_context("reading variable '%s' (using linear interpolation) from '%s'",
                  variable_name.c_str(), file.inq_filename().c_str());
    throw;
  }
}

//! \brief Read a PETSc Vec from a file, using bilinear (or trilinear)
//! interpolation to put it on the grid defined by "grid" and zlevels_out.
static void regrid_vec(const PIO &file, const IceGrid &grid, const std::string &var_name,
                       const std::vector<double> &zlevels_out,
                       unsigned int t_start, double *output) {
  regrid_vec_generic(file, grid,
                     var_name,
                     zlevels_out,
                     t_start,
                     false, 0.0,
                     output);
}

/** Regrid `var_name` from a file, replacing missing values with `default_value`.
 *
 * @param grid computational grid; used to initialize interpolation
 * @param var_name variable to regrid
 * @param zlevels_out vertical levels of the resulting grid
 * @param t_start time index of the record to regrid
 * @param default_value default value to replace `_FillValue` with
 * @param[out] output resulting interpolated field
 */
static void regrid_vec_fill_missing(const PIO &file, const IceGrid &grid,
                                    const std::string &var_name,
                                    const std::vector<double> &zlevels_out,
                                    unsigned int t_start,
                                    double default_value,
                                    double *output) {
  regrid_vec_generic(file, grid,
                     var_name,
                     zlevels_out,
                     t_start,
                     true, default_value,
                     output);
}

//! Define a NetCDF variable corresponding to a VariableMetadata object.
void define_spatial_variable(const SpatialVariableMetadata &var,
                             const IceGrid &grid, const PIO &file,
                             IO_Type default_type,
                             const std::string &variable_order) {
  std::vector<std::string> dims;
  std::string name = var.get_name();

  if (file.inq_var(name)) {
    return;
  }

  define_dimensions(var, grid, file);

  std::string order = variable_order;
  // "..._bounds" should be stored with grid corners (corresponding to
  // the "z" dimension here) last, so we override the variable storage
  // order here
  if (ends_with(name, "_bnds") and order == "zyx") {
    order = "yxz";
  }

  std::string
    x = var.get_x().get_name(),
    y = var.get_y().get_name(),
    z = var.get_z().get_name(),
    t = "";

  if (not var.get_time_independent()) {
    t = grid.ctx()->config()->get_string("time.dimension_name");
  }

  if (not t.empty()) {
    dims.push_back(t);
  }

  // Use t,x,y,z(zb) variable order: it is weird, but matches the in-memory
  // storage order and so is *a lot* faster.
  if (order == "xyz") {
    dims.push_back(x);
    dims.push_back(y);
  }

  // Use the t,y,x,z variable order: also weird, somewhat slower, but 2D fields
  // are stored in the "natural" order.
  if (order == "yxz") {
    dims.push_back(y);
    dims.push_back(x);
  }

  if (not z.empty()) {
    dims.push_back(z);
  }

  // Use the t,z(zb),y,x variables order: more natural for plotting and post-processing,
  // but requires transposing data while writing and is *a lot* slower.
  if (order == "zyx") {
    dims.push_back(y);
    dims.push_back(x);
  }

  assert(dims.size() > 1);

  IO_Type type = var.get_output_type();
  if (type == PISM_NAT) {
    type = default_type;
  }
  file.def_var(name, type, dims);

  write_attributes(file, var, type);

  // add the "grid_mapping" attribute if the grid has an associated mapping. Variables lat, lon,
  // lat_bnds, and lon_bnds should not have the grid_mapping attribute to support CDO (see issue
  // #384).
  const VariableMetadata &mapping = grid.get_mapping_info().mapping;
  if (mapping.has_attributes() and not
      (name == "lat_bnds" or name == "lon_bnds" or name == "lat" or name == "lon")) {
    file.put_att_text(var.get_name(), "grid_mapping",
                      mapping.get_name());
  }

  if (var.get_time_independent()) {
    // mark this variable as "not written" so that write_spatial_variable can avoid
    // writing it more than once.
    file.put_att_double(var.get_name(), "not_written", PISM_INT, 1.0);
  }
}

//! Read a variable from a file into an array `output`.
/*! This also converts data from input units to internal units if needed.
 */
void read_spatial_variable(const SpatialVariableMetadata &var,
                           const IceGrid& grid, const PIO &file,
                           unsigned int time, double *output) {

  const Logger &log = *grid.ctx()->log();

  // Find the variable:
  std::string name_found;
  bool found_by_standard_name = false, variable_exists = false;
  file.inq_var(var.get_name(), var.get_string("standard_name"),
               variable_exists, name_found, found_by_standard_name);

  if (not variable_exists) {
    throw RuntimeError::formatted(PISM_ERROR_LOCATION, "Can't find '%s' (%s) in '%s'.",
                                  var.get_name().c_str(),
                                  var.get_string("standard_name").c_str(), file.inq_filename().c_str());
  }

  // Sanity check: the variable in an input file should have the expected
  // number of spatial dimensions.
  {
    // Set of spatial dimensions this field has.
    std::set<int> axes;
    axes.insert(X_AXIS);
    axes.insert(Y_AXIS);
    if (not var.get_z().get_name().empty()) {
      axes.insert(Z_AXIS);
    }

    std::vector<std::string> input_dims;
    int input_ndims = 0;                 // number of spatial dimensions (input file)
    size_t matching_dim_count = 0; // number of matching dimensions

    input_dims = file.inq_vardims(name_found);
    for (auto d : input_dims) {
      AxisType tmp = file.inq_dimtype(d, var.unit_system());

      if (tmp != T_AXIS) {
        ++input_ndims;
      }

      if (axes.find(tmp) != axes.end()) {
        ++matching_dim_count;
      }
    }

    if (axes.size() != matching_dim_count) {

      // Print the error message and stop:
      throw RuntimeError::formatted(PISM_ERROR_LOCATION, "found the %dD variable %s (%s) in '%s' while trying to read\n"
                                    "'%s' ('%s'), which is %d-dimensional.",
                                    input_ndims, name_found.c_str(),
                                    join(input_dims, ",").c_str(),
                                    file.inq_filename().c_str(),
                                    var.get_name().c_str(), var.get_string("long_name").c_str(),
                                    static_cast<int>(axes.size()));
    }
  }

  // make sure we have at least one level
  const std::vector<double>& zlevels = var.get_levels();
  unsigned int nlevels = std::max(zlevels.size(), (size_t)1);

  get_vec(file, grid, name_found, nlevels, time, output);

<<<<<<< HEAD
  std::string input_units = file.get_att_text(name_found, "units");
=======
  std::string input_units = nc.get_att_text(name_found, "units");
  const std::string &internal_units = var.get_string("units");
>>>>>>> aa1e57f3

  if (input_units.empty() and not internal_units.empty()) {
    const std::string &long_name = var.get_string("long_name");
    log.message(2,
<<<<<<< HEAD
                "PISM WARNING: Variable '%s' ('%s') does not have the units attribute.\n"
                "              Assuming that it is in '%s'.\n",
                var.get_name().c_str(), long_name.c_str(),
                units_string.c_str());
    input_units = units_string;
=======
               "PISM WARNING: Variable '%s' ('%s') does not have the units attribute.\n"
               "              Assuming that it is in '%s'.\n",
               var.get_name().c_str(), long_name.c_str(),
               internal_units.c_str());
    input_units = internal_units;
>>>>>>> aa1e57f3
  }

  // Convert data:
  size_t size = grid.xm() * grid.ym() * nlevels;

  units::Converter(var.unit_system(),
<<<<<<< HEAD
                   input_units,
                   var.get_string("units")).convert_doubles(output, size);
=======
                   input_units, internal_units).convert_doubles(output, size);
>>>>>>> aa1e57f3
}

//! \brief Write a double array to a file.
/*!
  Converts the units if `use_glaciological_units` is `true`.
*/
void write_spatial_variable(const SpatialVariableMetadata &var,
                            const IceGrid& grid,
                            const PIO &file,
                            const double *input) {

  // find or define the variable
  std::string name_found;
  bool exists, found_by_standard_name;
  file.inq_var(var.get_name(),
               var.get_string("standard_name"),
               exists, name_found, found_by_standard_name);

  if (not exists) {
    throw RuntimeError::formatted(PISM_ERROR_LOCATION, "Can't find '%s' in '%s'.",
                                  var.get_name().c_str(),
                                  file.inq_filename().c_str());
  }

  write_dimensions(var, grid, file);

  // avoid writing time-independent variables more than once (saves time when writing to
  // extra_files)
  if (var.get_time_independent()) {
    bool written = file.inq_atttype(var.get_name(), "not_written") == PISM_NAT;
    if (written) {
      return;
    } else {
      file.redef();
      file.del_att(var.get_name(), "not_written");
    }
  }

  // make sure we have at least one level
  unsigned int nlevels = std::max(var.get_levels().size(), (size_t)1);

  std::string
    units               = var.get_string("units"),
    glaciological_units = var.get_string("glaciological_units");

  if (units != glaciological_units) {
    size_t data_size = grid.xm() * grid.ym() * nlevels;

    // create a temporary array, convert to glaciological units, and
    // save
    std::vector<double> tmp(data_size);
    for (size_t k = 0; k < data_size; ++k) {
      tmp[k] = input[k];
    }

    units::Converter(var.unit_system(),
                     units,
                     glaciological_units).convert_doubles(&tmp[0], tmp.size());

    put_vec(file, grid, name_found, nlevels, &tmp[0]);
  } else {
    put_vec(file, grid, name_found, nlevels, input);
  }
}

//! \brief Regrid from a NetCDF file into a distributed array `output`.
/*!
  - if `flag` is `CRITICAL` or `CRITICAL_FILL_MISSING`, stops if the
  variable was not found in the input file
  - if `flag` is one of `CRITICAL_FILL_MISSING` and
  `OPTIONAL_FILL_MISSING`, replace _FillValue with `default_value`.
  - sets `v` to `default_value` if `flag` is `OPTIONAL` and the
  variable was not found in the input file
  - uses the last record in the file
*/
void regrid_spatial_variable(SpatialVariableMetadata &var,
                             const IceGrid& grid, const PIO &file,
                             RegriddingFlag flag, bool report_range,
                             bool allow_extrapolation,
                             double default_value, double *output) {
  unsigned int t_length = file.inq_nrecords(var.get_name(),
                                            var.get_string("standard_name"),
                                            var.unit_system());

  regrid_spatial_variable(var, grid, file, t_length - 1, flag,
                          report_range, allow_extrapolation,
                          default_value, output);
}

static void compute_range(MPI_Comm com, double *data, size_t data_size, double *min, double *max) {
  double
    min_result = data[0],
    max_result = data[0];
  for (size_t k = 0; k < data_size; ++k) {
    min_result = std::min(min_result, data[k]);
    max_result = std::max(max_result, data[k]);
  }

  if (min) {
    *min = GlobalMin(com, min_result);
  }

  if (max) {
    *max = GlobalMax(com, max_result);
  }
}

/*! @brief Check that x, y, and z coordinates of the input grid are strictly increasing. */
void check_input_grid(const grid_info &input) {
  if (not is_increasing(input.x)) {
    throw RuntimeError::formatted(PISM_ERROR_LOCATION,
                                  "input x coordinate has to be strictly increasing");
  }

  if (not is_increasing(input.y)) {
    throw RuntimeError::formatted(PISM_ERROR_LOCATION,
                                  "input y coordinate has to be strictly increasing");
  }

  if (not is_increasing(input.z)) {
    throw RuntimeError::formatted(PISM_ERROR_LOCATION,
                                  "input vertical grid has to be strictly increasing");
  }
}

/*!
 * Check the overlap of the input grid and the internal grid.
 *
 * Set `allow_extrapolation` to `true` to "extend" the vertical grid during "bootstrapping".
 */
static void check_grid_overlap(const grid_info &input, const IceGrid &internal,
                               const std::vector<double> &z_internal) {

  // Grid spacing (assume that the grid is equally-spaced) and the
  // extent of the domain. To compute the extent of the domain, assume
  // that the grid is cell-centered, so edge of the domain is half of
  // the grid spacing away from grid points at the edge.
  //
  // Note that x_min is not the same as internal.x(0).
  const double
    x_min       = internal.x0() - internal.Lx(),
    x_max       = internal.x0() + internal.Lx(),
    y_min       = internal.y0() - internal.Ly(),
    y_max       = internal.y0() + internal.Ly(),
    input_x_min = input.x0 - input.Lx,
    input_x_max = input.x0 + input.Lx,
    input_y_min = input.y0 - input.Ly,
    input_y_max = input.y0 + input.Ly;

  // tolerance (one micron)
  double eps = 1e-6;

  // horizontal grid extent
  if (not (x_min >= input_x_min - eps and x_max <= input_x_max + eps and
           y_min >= input_y_min - eps and y_max <= input_y_max + eps)) {
    throw RuntimeError::formatted(PISM_ERROR_LOCATION,
                                  "PISM's computational domain is not a subset of the domain in '%s'\n"
                                  "PISM grid:       x: [%3.3f, %3.3f] y: [%3.3f, %3.3f] meters\n"
                                  "input file grid: x: [%3.3f, %3.3f] y: [%3.3f, %3.3f] meters",
                                  input.filename.c_str(),
                                  x_min, x_max, y_min, y_max,
                                  input_x_min, input_x_max, input_y_min, input_y_max);
  }


  // vertical grid extent
  const double
    input_z_min = input.z.size() > 0 ? input.z.front() : 0.0,
    input_z_max = input.z.size() > 0 ? input.z.back()  : 0.0,
    z_min       = z_internal.size() > 0 ? z_internal.front() : 0.0,
    z_max       = z_internal.size() > 0 ? z_internal.back()  : 0.0;

  if (not (z_min >= input.z_min - eps and z_max <= input.z_max + eps)) {
    throw RuntimeError::formatted(PISM_ERROR_LOCATION,
                                  "PISM's computational domain is not a subset of the domain in '%s'\n"
                                  "PISM grid:       z: [%3.3f, %3.3f] meters\n"
                                  "input file grid: z: [%3.3f, %3.3f] meters",
                                  input.filename.c_str(),
                                  z_min, z_max,
                                  input_z_min, input_z_max);
  }
}

void regrid_spatial_variable(SpatialVariableMetadata &variable,
                             const IceGrid& grid, const PIO &file,
                             unsigned int t_start, RegriddingFlag flag,
                             bool report_range,
                             bool allow_extrapolation,
                             double default_value,
                             double *output) {
  const Logger &log = *grid.ctx()->log();

  units::System::Ptr sys = variable.unit_system();
  const std::vector<double>& levels = variable.get_levels();
  const size_t data_size = grid.xm() * grid.ym() * levels.size();

  // Find the variable
  bool exists, found_by_standard_name;
  std::string name_found;
  file.inq_var(variable.get_name(), variable.get_string("standard_name"),
               exists, name_found, found_by_standard_name);

  if (exists) {                      // the variable was found successfully

    {
      grid_info input_grid(file, name_found, sys, grid.registration());

      check_input_grid(input_grid);

      if (not allow_extrapolation) {
        check_grid_overlap(input_grid, grid, levels);
      }
    }

    if (flag == OPTIONAL_FILL_MISSING or flag == CRITICAL_FILL_MISSING) {
      log.message(2,
                  "PISM WARNING: Replacing missing values with %f [%s] in variable '%s' read from '%s'.\n",
                  default_value, variable.get_string("units").c_str(), variable.get_name().c_str(),
                  file.inq_filename().c_str());

      regrid_vec_fill_missing(file, grid, name_found, levels,
                              t_start, default_value, output);
    } else {
      regrid_vec(file, grid, name_found, levels, t_start, output);
    }

    // Now we need to get the units string from the file and convert
    // the units, because check_range and report_range expect data to
    // be in PISM (MKS) units.

    std::string input_units = file.get_att_text(name_found, "units");
    std::string internal_units = variable.get_string("units");

    if (input_units.empty() and not internal_units.empty()) {
      log.message(2,
                  "PISM WARNING: Variable '%s' ('%s') does not have the units attribute.\n"
                  "              Assuming that it is in '%s'.\n",
                  variable.get_name().c_str(),
                  variable.get_string("long_name").c_str(),
                  internal_units.c_str());
      input_units = internal_units;
    }

    // Convert data:
    units::Converter(sys, input_units, internal_units).convert_doubles(output, data_size);

    // Check the range and report it if necessary.
    {
      double min = 0.0, max = 0.0;
      read_valid_range(file, name_found, variable);

      compute_range(grid.com, output, data_size, &min, &max);

      // Check the range and warn the user if needed:
      variable.check_range(file.inq_filename(), min, max);
      if (report_range) {
        // We can report the success, and the range now:
        log.message(2, "  FOUND ");

        variable.report_range(log, min, max, found_by_standard_name);
      }
    }
  } else {                // couldn't find the variable
    if (flag == CRITICAL or flag == CRITICAL_FILL_MISSING) {
      // if it's critical, print an error message and stop
      throw RuntimeError::formatted(PISM_ERROR_LOCATION, "Can't find '%s' in the regridding file '%s'.",
                                    variable.get_name().c_str(), file.inq_filename().c_str());
    }

    // If it is optional, fill with the provided default value.
    // units::Converter constructor will make sure that units are compatible.
    units::Converter c(sys,
                       variable.get_string("units"),
                       variable.get_string("glaciological_units"));

    std::string spacer(variable.get_name().size(), ' ');
    log.message(2,
                "  absent %s / %-10s\n"
                "         %s \\ not found; using default constant %7.2f (%s)\n",
                variable.get_name().c_str(),
                variable.get_string("long_name").c_str(),
                spacer.c_str(), c(default_value),
                variable.get_string("glaciological_units").c_str());

    for (size_t k = 0; k < data_size; ++k) {
      output[k] = default_value;
    }
  } // end of if (exists)
}



//! Define a NetCDF variable corresponding to a time-series.
void define_timeseries(const TimeseriesMetadata& var,
                       const PIO &file, IO_Type nctype) {

  std::string name = var.get_name();
  std::string dimension_name = var.get_dimension_name();

  if (file.inq_var(name)) {
    return;
  }

  if (not file.inq_dim(dimension_name)) {
    define_dimension(file, PISM_UNLIMITED,
                     VariableMetadata(dimension_name, var.unit_system()));
  }

  if (not file.inq_var(name)) {
    file.def_var(name, nctype, {dimension_name});
  }

  write_attributes(file, var, nctype);
}

//! Read a time-series variable from a NetCDF file to a vector of doubles.
void read_timeseries(const PIO &file, const TimeseriesMetadata &metadata,
                     const Time &time, const Logger &log, std::vector<double> &data) {

  std::string name = metadata.get_name();

  try {
    bool variable_exists = false;

    // Find the variable:
    std::string name_found,
      long_name      = metadata.get_string("long_name"),
      standard_name  = metadata.get_string("standard_name"),
      dimension_name = metadata.get_dimension_name();

    bool found_by_standard_name = false;
    file.inq_var(name, standard_name, variable_exists, name_found, found_by_standard_name);

    if (not variable_exists) {
      throw RuntimeError(PISM_ERROR_LOCATION, "variable " + name + " is missing");
    }

    std::vector<std::string> dims = file.inq_vardims(name_found);
    if (dims.size() != 1) {
      throw RuntimeError(PISM_ERROR_LOCATION, "a time-series variable has to be one-dimensional");
    }

    unsigned int length = file.inq_dimlen(dimension_name);
    if (length <= 0) {
      throw RuntimeError(PISM_ERROR_LOCATION, "dimension " + dimension_name + " has length zero");
    }

    data.resize(length);          // memory allocation happens here

    file.get_1d_var(name_found, 0, length, data);

    units::System::Ptr system = metadata.unit_system();
    bool input_has_units = false;
    units::Unit internal_units(system, metadata.get_string("units")),
      input_units(system, "1");

    std::string input_units_string = file.get_att_text(name_found, "units");

    if (input_units_string.empty()) {
      input_has_units = false;
    } else {
      input_units_string = time.CF_units_to_PISM_units(input_units_string);

      input_units = units::Unit(system, input_units_string);
      input_has_units = true;
    }

    if (metadata.has_attribute("units") && not input_has_units) {
      std::string units_string = internal_units.format();
      log.message(2,
                  "PISM WARNING: Variable '%s' ('%s') does not have the units attribute.\n"
                  "              Assuming that it is in '%s'.\n",
                  name.c_str(), long_name.c_str(),
                  units_string.c_str());
      input_units = internal_units;
    }

    units::Converter(input_units, internal_units).convert_doubles(&data[0], data.size());

  } catch (RuntimeError &e) {
    e.add_context("reading time-series variable '%s' from '%s'", name.c_str(),
                  file.inq_filename().c_str());
    throw;
  }
}

void write_timeseries(const PIO &file, const TimeseriesMetadata &metadata, size_t t_start,
                      double data, IO_Type nctype) {
  std::vector<double> vector_data(1, data);

  // this call will handle errors
  write_timeseries(file, metadata, t_start, vector_data, nctype);
}

/** @brief Write a time-series `data` to a file.
 *
 * Always use glaciological units when saving time-series.
 */
void write_timeseries(const PIO &file, const TimeseriesMetadata &metadata, size_t t_start,
                      const std::vector<double> &data,
                      IO_Type nctype) {

  std::string name = metadata.get_name();
  try {
    if (not file.inq_var(name)) {
      define_timeseries(metadata, file, nctype);
    }

    // create a copy of "data":
    std::vector<double> tmp = data;

    units::System::Ptr system = metadata.unit_system();
    // convert to glaciological units:
    units::Converter(system,
                     metadata.get_string("units"),
                     metadata.get_string("glaciological_units")).convert_doubles(&tmp[0], tmp.size());

    file.put_1d_var(name,
                    static_cast<unsigned int>(t_start),
                    static_cast<unsigned int>(tmp.size()), tmp);

  } catch (RuntimeError &e) {
    e.add_context("writing time-series variable '%s' to '%s'", name.c_str(),
                  file.inq_filename().c_str());
    throw;
  }
}

void define_time_bounds(const TimeBoundsMetadata& var,
                        const PIO &file, IO_Type nctype) {
  std::string name = var.get_name();
  std::string dimension_name = var.get_dimension_name();
  std::string bounds_name = var.get_bounds_name();

  if (file.inq_var(name)) {
    return;
  }

  if (not file.inq_dim(dimension_name)) {
    file.def_dim(dimension_name, PISM_UNLIMITED);
  }

  if (not file.inq_dim(bounds_name)) {
    file.def_dim(bounds_name, 2);
  }

  file.def_var(name, nctype, {dimension_name, bounds_name});

  write_attributes(file, var, nctype);
}

void read_time_bounds(const PIO &file,
                      const TimeBoundsMetadata &metadata,
                      const Time &time, const Logger &log,
                      std::vector<double> &data) {

  std::string name = metadata.get_name();

  try {
    units::System::Ptr system = metadata.unit_system();
    units::Unit internal_units(system, metadata.get_string("units"));

    // Find the variable:
    if (not file.inq_var(name)) {
      throw RuntimeError(PISM_ERROR_LOCATION, "variable " + name + " is missing");
    }

    std::vector<std::string> dims = file.inq_vardims(name);

    if (dims.size() != 2) {
      throw RuntimeError(PISM_ERROR_LOCATION, "variable " + name + " has to has two dimensions");
    }

    std::string
      &dimension_name = dims[0],
      &bounds_name    = dims[1];

    // Check that we have 2 vertices (interval end-points) per time record.
    unsigned int length = file.inq_dimlen(bounds_name);
    if (length != 2) {
      throw RuntimeError(PISM_ERROR_LOCATION, "time-bounds variable " + name + " has to have exactly 2 bounds per time record");
    }

    // Get the number of time records.
    length = file.inq_dimlen(dimension_name);
    if (length <= 0) {
      throw RuntimeError(PISM_ERROR_LOCATION, "dimension " + dimension_name + " has length zero");
    }

    data.resize(2*length);                // memory allocation happens here

    std::vector<unsigned int> start(2), count(2);
    start[0] = 0;
    start[1] = 0;
    count[0] = length;
    count[1] = 2;

    file.get_vara_double(name, start, count, &data[0]);

    // Find the corresponding 'time' variable. (We get units from the 'time'
    // variable, because according to CF-1.5 section 7.1 a "boundary variable"
    // may not have metadata set.)
    if (not file.inq_var(dimension_name)) {
      throw RuntimeError(PISM_ERROR_LOCATION, "time coordinate variable " + dimension_name + " is missing");
    }

    bool input_has_units = false;
    units::Unit input_units(internal_units.get_system(), "1");

    std::string input_units_string = file.get_att_text(dimension_name, "units");
    input_units_string = time.CF_units_to_PISM_units(input_units_string);

    if (input_units_string.empty() == true) {
      input_has_units = false;
    } else {
      input_units = units::Unit(internal_units.get_system(), input_units_string);
      input_has_units = true;
    }

    if (metadata.has_attribute("units") && not input_has_units) {
      std::string units_string = internal_units.format();
      log.message(2,
                  "PISM WARNING: Variable '%s' does not have the units attribute.\n"
                  "              Assuming that it is in '%s'.\n",
                  dimension_name.c_str(),
                  units_string.c_str());
      input_units = internal_units;
    }

    units::Converter(input_units, internal_units).convert_doubles(&data[0], data.size());

    // FIXME: check that time intervals described by the time bounds
    // variable are contiguous (without gaps) and stop if they are not.
  } catch (RuntimeError &e) {
    e.add_context("reading time bounds variable '%s' from '%s'", name.c_str(),
                  file.inq_filename().c_str());
    throw;
  }
}

void write_time_bounds(const PIO &file, const TimeBoundsMetadata &metadata,
                       size_t t_start, const std::vector<double> &data, IO_Type nctype) {
  std::string name = metadata.get_name();
  try {
    bool variable_exists = file.inq_var(name);
    if (not variable_exists) {
      define_time_bounds(metadata, file, nctype);
    }

    // make a copy of "data"
    std::vector<double> tmp = data;

    // convert to glaciological units:
    units::System::Ptr system = metadata.unit_system();
    units::Converter(system,
                     metadata.get_string("units"),
                     metadata.get_string("glaciological_units")).convert_doubles(&tmp[0], tmp.size());

    std::vector<unsigned int>
      start{static_cast<unsigned int>(t_start), 0},
      count{static_cast<unsigned int>(tmp.size()) / 2, 2};

      file.put_vara_double(name, start, count, &tmp[0]);

  } catch (RuntimeError &e) {
    e.add_context("writing time-bounds variable '%s' to '%s'", name.c_str(),
                  file.inq_filename().c_str());
    throw;
  }
}

bool file_exists(MPI_Comm com, const std::string &filename) {
  int file_exists_flag = 0, rank = 0;
  MPI_Comm_rank(com, &rank);

  if (rank == 0) {
    // Check if the file exists:
    if (FILE *f = fopen(filename.c_str(), "r")) {
      file_exists_flag = 1;
      fclose(f);
    } else {
      file_exists_flag = 0;
    }
  }
  MPI_Bcast(&file_exists_flag, 1, MPI_INT, 0, com);

  if (file_exists_flag == 1) {
    return true;
  } else {
    return false;
  }
}

void read_attributes(const PIO &file,
                     const std::string &variable_name,
                     VariableMetadata &variable) {
  try {
    bool variable_exists = file.inq_var(variable_name);

    if (not variable_exists) {
      throw RuntimeError::formatted(PISM_ERROR_LOCATION, "variable \"%s\" is missing", variable_name.c_str());
    }

    variable.clear_all_strings();
    variable.clear_all_doubles();

    unsigned int nattrs = file.inq_nattrs(variable_name);

    for (unsigned int j = 0; j < nattrs; ++j) {
      std::string attribute_name = file.inq_attname(variable_name, j);
      IO_Type nctype = file.inq_atttype(variable_name, attribute_name);

      if (nctype == PISM_CHAR) {
        variable.set_string(attribute_name,
                            file.get_att_text(variable_name, attribute_name));
      } else {
        variable.set_doubles(attribute_name,
                             file.get_att_double(variable_name, attribute_name));
      }
    } // end of for (int j = 0; j < nattrs; ++j)
  } catch (RuntimeError &e) {
    e.add_context("reading attributes of variable '%s' from '%s'",
                  variable_name.c_str(), file.inq_filename().c_str());
    throw;
  }
}

//! Write variable attributes to a NetCDF file.
/*!
  - If use_glaciological_units == true, "glaciological_units" are
  written under the name "units" plus the valid range is written in
  glaciological units.

  - If both valid_min and valid_max are set, then valid_range is written
  instead of the valid_min, valid_max pair.

  - Skips empty text attributes.
*/
void write_attributes(const PIO &file, const VariableMetadata &variable, IO_Type nctype) {
  std::string var_name = variable.get_name();

  try {
    std::string
      units               = variable.get_string("units"),
      glaciological_units = variable.get_string("glaciological_units");

    bool use_glaciological_units = units != glaciological_units;

    // units, valid_min, valid_max and valid_range need special treatment:
    if (variable.has_attribute("units")) {
      std::string output_units = use_glaciological_units ? glaciological_units : units;

      file.put_att_text(var_name, "units", output_units);
    }

    std::vector<double> bounds(2);
    if (variable.has_attribute("valid_range")) {
      bounds = variable.get_doubles("valid_range");
    } else {
      if (variable.has_attribute("valid_min")) {
        bounds[0]  = variable.get_double("valid_min");
      }
      if (variable.has_attribute("valid_max")) {
        bounds[1]  = variable.get_double("valid_max");
      }
    }

    double fill_value = 0.0;
    if (variable.has_attribute("_FillValue")) {
      fill_value = variable.get_double("_FillValue");
    }

    // We need to save valid_min, valid_max and valid_range in the units
    // matching the ones in the output.
    if (use_glaciological_units) {

      units::Converter c(variable.unit_system(), units, glaciological_units);

      bounds[0]  = c(bounds[0]);
      bounds[1]  = c(bounds[1]);
      fill_value = c(fill_value);
    }

    if (variable.has_attribute("_FillValue")) {
      file.put_att_double(var_name, "_FillValue", nctype, fill_value);
    }

    if (variable.has_attribute("valid_range")) {
      file.put_att_double(var_name, "valid_range", nctype, bounds);
    } else if (variable.has_attribute("valid_min") and
               variable.has_attribute("valid_max")) {
      file.put_att_double(var_name, "valid_range", nctype, bounds);
    } else if (variable.has_attribute("valid_min")) {
      file.put_att_double(var_name, "valid_min",   nctype, bounds[0]);
    } else if (variable.has_attribute("valid_max")) {
      file.put_att_double(var_name, "valid_max",   nctype, bounds[1]);
    }

    // Write text attributes:
    for (auto s : variable.get_all_strings()) {
      std::string
        name  = s.first,
        value = s.second;

      if (name == "units" or
          name == "glaciological_units" or
          value.empty()) {
        continue;
      }

      file.put_att_text(var_name, name, value);
    }

    // Write double attributes:
    for (auto d : variable.get_all_doubles()) {
      std::string name  = d.first;
      std::vector<double> values = d.second;

      if (name == "valid_min"   or
          name == "valid_max"   or
          name == "valid_range" or
          name == "_FillValue"  or
          values.empty()) {
        continue;
      }

      file.put_att_double(var_name, name, nctype, values);
    }

  } catch (RuntimeError &e) {
    e.add_context("writing attributes of variable '%s' to '%s'",
                  var_name.c_str(), file.inq_filename().c_str());
    throw;
  }
}

//! Read the valid range information from a file.
/*! Reads `valid_min`, `valid_max` and `valid_range` attributes; if \c
  valid_range is found, sets the pair `valid_min` and `valid_max` instead.
*/
void read_valid_range(const PIO &file, const std::string &name, VariableMetadata &variable) {
  try {
    // Never reset valid_min/max if they were set internally
    if (variable.has_attribute("valid_min") or
        variable.has_attribute("valid_max")) {
      return;
    }

    // Read the units.
    units::Converter c(variable.unit_system(),
                       file.get_att_text(name, "units"),
                       variable.get_string("units"));

    std::vector<double> bounds = file.get_att_double(name, "valid_range");
    if (bounds.size() == 2) {             // valid_range is present
      variable.set_double("valid_min", c(bounds[0]));
      variable.set_double("valid_max", c(bounds[1]));
    } else {                      // valid_range has the wrong length or is missing
      bounds = file.get_att_double(name, "valid_min");
      if (bounds.size() == 1) {           // valid_min is present
        variable.set_double("valid_min", c(bounds[0]));
      }

      bounds = file.get_att_double(name, "valid_max");
      if (bounds.size() == 1) {           // valid_max is present
        variable.set_double("valid_max", c(bounds[0]));
      }
    }
  } catch (RuntimeError &e) {
    e.add_context("reading valid range of variable '%s' from '%s'", name.c_str(),
                  file.inq_filename().c_str());
    throw;
  }
}

} // end of namespace io
} // end of namespace pism<|MERGE_RESOLUTION|>--- conflicted
+++ resolved
@@ -725,41 +725,24 @@
 
   get_vec(file, grid, name_found, nlevels, time, output);
 
-<<<<<<< HEAD
   std::string input_units = file.get_att_text(name_found, "units");
-=======
-  std::string input_units = nc.get_att_text(name_found, "units");
   const std::string &internal_units = var.get_string("units");
->>>>>>> aa1e57f3
 
   if (input_units.empty() and not internal_units.empty()) {
     const std::string &long_name = var.get_string("long_name");
     log.message(2,
-<<<<<<< HEAD
-                "PISM WARNING: Variable '%s' ('%s') does not have the units attribute.\n"
-                "              Assuming that it is in '%s'.\n",
-                var.get_name().c_str(), long_name.c_str(),
-                units_string.c_str());
-    input_units = units_string;
-=======
                "PISM WARNING: Variable '%s' ('%s') does not have the units attribute.\n"
                "              Assuming that it is in '%s'.\n",
                var.get_name().c_str(), long_name.c_str(),
                internal_units.c_str());
     input_units = internal_units;
->>>>>>> aa1e57f3
   }
 
   // Convert data:
   size_t size = grid.xm() * grid.ym() * nlevels;
 
   units::Converter(var.unit_system(),
-<<<<<<< HEAD
-                   input_units,
-                   var.get_string("units")).convert_doubles(output, size);
-=======
                    input_units, internal_units).convert_doubles(output, size);
->>>>>>> aa1e57f3
 }
 
 //! \brief Write a double array to a file.
