--- conflicted
+++ resolved
@@ -538,15 +538,10 @@
 //! interpolation to put it on the grid defined by "grid" and zlevels_out.
 static void regrid_vec(const PIO &file, const IceGrid &grid, const std::string &var_name,
                        const std::vector<double> &zlevels_out,
-<<<<<<< HEAD
-                       unsigned int t_start, double *output) {
-  regrid_vec_generic(file, grid,
-=======
                        unsigned int t_start,
                        InterpolationType interpolation_type,
                        double *output) {
-  regrid_vec_generic(nc, grid,
->>>>>>> ef1bfd02
+  regrid_vec_generic(file, grid,
                      var_name,
                      zlevels_out,
                      t_start,
@@ -833,19 +828,12 @@
                              const IceGrid& grid, const PIO &file,
                              RegriddingFlag flag, bool report_range,
                              bool allow_extrapolation,
-<<<<<<< HEAD
-                             double default_value, double *output) {
+                             double default_value,
+                             InterpolationType interpolation_type,
+                             double *output) {
   unsigned int t_length = file.inq_nrecords(var.get_name(),
                                             var.get_string("standard_name"),
                                             var.unit_system());
-=======
-                             double default_value,
-                             InterpolationType interpolation_type,
-                             double *output) {
-  unsigned int t_length = nc.inq_nrecords(var.get_name(),
-                                          var.get_string("standard_name"),
-                                          var.unit_system());
->>>>>>> ef1bfd02
 
   regrid_spatial_variable(var, grid, file, t_length - 1, flag,
                           report_range, allow_extrapolation,
