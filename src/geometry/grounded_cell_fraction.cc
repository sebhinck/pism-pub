/* Copyright (C) 2018 PISM Authors
 *
 * This file is part of PISM.
 *
 * PISM is free software; you can redistribute it and/or modify it under the
 * terms of the GNU General Public License as published by the Free Software
 * Foundation; either version 3 of the License, or (at your option) any later
 * version.
 *
 * PISM is distributed in the hope that it will be useful, but WITHOUT ANY
 * WARRANTY; without even the implied warranty of MERCHANTABILITY or FITNESS
 * FOR A PARTICULAR PURPOSE.  See the GNU General Public License for more
 * details.
 *
 * You should have received a copy of the GNU General Public License
 * along with PISM; if not, write to the Free Software
 * Foundation, Inc., 51 Franklin St, Fifth Floor, Boston, MA  02110-1301  USA
 */

#include <cassert>
#include <cmath>                // fabs

#include "grounded_cell_fraction.hh"

#include "pism/util/error_handling.hh"
#include "pism/util/pism_utilities.hh" // clip
#include "pism/util/iceModelVec.hh"

namespace pism {

struct Point {
  double x;
  double y;
};

/*!
 * Consider the right triangle A(0,0) - B(1,0) - C(0,1).
 *
 * Define a linear function z = a + (b - a) * x + (c - a) * y, where a, b, and c are its
 * values at points A, B, and C, respectively.
 *
 * Our goal is to find the fraction of the area of ABC in where z > 0.
 *
 * We note that z(x,y) is continuous, so unless a, b, and c have the same sign the line
 *
 * z = 0
 *
 * will intersect exactly two of the sides (possibly at a node of ABC).
 *
 * So, if the line (z = 0) does not intersect BC, for example, then it has to intersect AB
 * and AC.
 *
 * This method can be applied to arbitrary triangles. It does not even matter if values at
 * triangle nodes (a, b, c) are listed in the same order. (For any two triangles on a
 * plane there exists an affine map that takes one to the other. Also, affine maps
 * preserve ratios of areas of figures.)
 */

/*!
 * Compute the area of a triangle on a plane using the "shoelace formula."
 */
static inline double triangle_area(const Point &a, const Point &b, const Point &c) {
  // note: fabs should not be needed since we traverse all triangle nodes
  // counter-clockwise, but it is good to be safe
  return 0.5 * fabs((a.x - c.x) * (b.y - a.y) - (a.x - b.x) * (c.y - a.y));
}

/*!
 * Compute the coordinates of the intersection of (z = 0) with the side AB.
 */
Point intersect_ab(double a, double b) {
  if (a != b) {
    return {a / (a - b), 0.0};
  } else {
    return {-1.0, -1.0};        // no intersection
  }
}

/*!
 * Compute the coordinates of the intersection of (z = 0) with the side BC.
 */
Point intersect_bc(double b, double c) {
  if (b != c) {
    return {c / (c - b), b / (b - c)};
  } else {
    return {-1.0, -1.0};        // no intersection
  }
}

/*!
 * Compute the coordinates of the intersection of (z = 0) with the side AC.
 */
<<<<<<< HEAD
void compute_grounded_cell_fraction(double ice_density,
                             double ocean_density,
                             const IceModelVec2S &sea_level,
                             const IceModelVec2S &ice_thickness,
                             const IceModelVec2S &bed_topography,
                             const IceModelVec2CellType &mask,
                             IceModelVec2S &result,
                             IceModelVec2S *result_x,
                             IceModelVec2S *result_y) {
=======
Point intersect_ac(double a, double c) {
  if (a != c) {
    return {0.0, a / (a - c)};
  } else {
    return {-1.0, -1.0};        // no intersection
  }
}
>>>>>>> 704093b9

/*!
 * Return true if a point p is not a valid point on a side of the triangle
 * (0,0)-(1,0)-(0,1).
 *
 * This is not a complete test (for example, it does not check if y = 1 - x for points on
 * the hypotenuse). The point of this is to exclude the kinds of invalid points we are
 * likely to see, not all of them.
 *
 * Note that we use (-1, -1) to indicate "invalid" points in the rest of the code and
 * these are easy to detect: they require only one comparison.
 */
bool invalid(const Point &p) {
  if (p.x < 0.0 or p.x > 1.0 or p.y < 0.0 or p.y > 1.0) {
    return true;
  } else {
    return false;
  }
}

<<<<<<< HEAD
  IceModelVec::AccessList list{&sea_level, &ice_thickness, &bed_topography, &mask, &result};
=======
/*!
 * Return true if two points are the same.
 */
static bool same(const Point &a, const Point &b) {
  double threshold = 1e-12;
  return fabs(a.x - b.x) < threshold and fabs(a.y - b.y) < threshold;
}
>>>>>>> 704093b9

/*!
 * Consider the right triangle A(0,0) - B(1,0) - C(0,1).
 *
 * Define a linear function z = a + (b - a) * x + (c - a) * y, where a, b, and c are its
 * values at points A, B, and C, respectively.
 *
 * Our goal is to find the fraction of the triangle ABC in where z > 0.
 *
 * This corresponds to the grounded area fraction if z is the flotation criterion
 * function.
 */
double grounded_area_fraction(double a, double b, double c) {

  if (a > 0.0 and b > 0.0 and c > 0.0) {
    return 1.0;
  }

  if (a <= 0.0 and b <= 0.0 and c <= 0.0) {
    return 0.0;
  }

  // the area of the triangle (0,0)-(1,0)-(0,1)
  const double total_area = 0.5;

  const Point
    ab = intersect_ab(a, b),
    bc = intersect_bc(b, c),
    ac = intersect_ac(a, c);

  if (invalid(bc)) {
    assert(not (invalid(ab) or invalid(ac)));

    double ratio = triangle_area({0.0, 0.0}, ab, ac) / total_area;
    assert((ratio >= 0.0) and (ratio <= 1.0));

    if (a > 0.0) {
      return ratio;
    } else {
      return 1.0 - ratio;
    }
  }

  if (invalid(ac)) {
    assert(not (invalid(ab) or invalid(bc)));

    double ratio = triangle_area({1.0, 0.0}, bc, ab) / total_area;
    assert((ratio >= 0.0) and (ratio <= 1.0));

<<<<<<< HEAD
          if (mask::grounded(m[direction])) {
            lambda[k] = 0.5;
          } else {
            const double L = gl_position(mu, sea_level(i,j), H.ij, b.ij, H[direction], b[direction]);
            lambda[k] = std::min(L, 0.5);
          }
        }
=======
    if (b > 0.0) {
      return ratio;
    } else {
      return 1.0 - ratio;
    }
  }
>>>>>>> 704093b9

  if (invalid(ab)) {
    assert(not (invalid(bc) or invalid(ac)));

    double ratio = triangle_area({0.0, 1.0}, ac, bc) / total_area;
    assert((ratio >= 0.0) and (ratio <= 1.0));

<<<<<<< HEAD
          if (mask::grounded(m[direction])) {
            const double L = gl_position(mu, sea_level(i,j), H[direction], b[direction], H.ij, b.ij);
            lambda[k] = std::max(L - 0.5, 0.0);
          } else {
            lambda[k] = 0.0;
          }
        }
=======
    if (c > 0.0) {
      return ratio;
    } else {
      return 1.0 - ratio;
    }
  }
>>>>>>> 704093b9

  // Note that we know that ab, bc, and ac are all valid.

  // the a == 0 case, the line F = 0 goes through A
  if (same(ab, ac)) {
    double ratio = triangle_area({1.0, 0.0}, bc, ab) / total_area;
    assert((ratio >= 0.0) and (ratio <= 1.0));

    if (b > 0.0) {
      return ratio;
    } else {
      return 1.0 - ratio;
    }
  }

  // the b == 0 case and the c == 0 case
  if (same(ab, bc) or same(ac, bc)) {
    double ratio = triangle_area({0.0, 0.0}, ab, ac) / total_area;
    assert((ratio >= 0.0) and (ratio <= 1.0));

    if (a > 0.0) {
      return ratio;
    } else {
      return 1.0 - ratio;
    }
  }

  // Note: the case of F=0 coinciding with a side of the triangle is covered by if clauses
  // above. For example, when F=0 coincides with AC, we have a = c = 0 and intersect_ac(a, c)
  // returns an invalid intersection point.

  throw RuntimeError::formatted(PISM_ERROR_LOCATION,
                                "the logic in grounded_area_fraction failed! Please submit a bug report.");
}

// This structure extracts the box stencil information from an IceModelVec2S.
struct Box {
  double ij, n, nw, w, sw, s, se, e, ne;

  Box(double ij_,
      double n_, double nw_, double w_, double sw_,
      double s_, double se_, double e_, double ne_) {
    ij = ij_;
    n  = n_;
    nw = nw_;
    w  = w_;
    sw = sw_;
    s  = s_;
    se = se_;
    e  = e_;
    ne = ne_;
  }
  Box(const IceModelVec2S &X, int i, int j) {
    const int
      E = i + 1,
      W = i - 1,
      N = j + 1,
      S = j - 1;
    ij = X(i, j);
    n  = X(i, N);
    nw = X(W, N);
    w  = X(W, j);
    sw = X(W, S);
    s  = X(i, S);
    se = X(E, S);
    e  = X(E, j);
    ne = X(E, N);
  }
};

/*!
 * The flotation criterion.
 */
static double F(double SL, double B, double H, double alpha) {
  double
    water_depth = SL - B,
    shelf_depth = H * alpha;
  return shelf_depth - water_depth;
}

/*!
 * Compute the flotation criterion at all the points in the box stencil.
 */
static Box F(const Box &SL, const Box &B, const Box &H, double alpha) {
  return Box(F(SL.ij, B.ij, H.ij, alpha),
             F(SL.n,  B.n,  H.n,  alpha),
             F(SL.nw, B.nw, H.nw, alpha),
             F(SL.w,  B.w,  H.w,  alpha),
             F(SL.sw, B.sw, H.sw, alpha),
             F(SL.s,  B.s,  H.s,  alpha),
             F(SL.se, B.se, H.se, alpha),
             F(SL.e,  B.e,  H.e,  alpha),
             F(SL.ne, B.ne, H.ne, alpha));
}

/*!
 * @param[in] ice_density ice density, kg/m3
 * @param[in] ocean_density ocean_density, kg/m3
 * @param[in] sea_level sea level (flotation) elevation, m
 * @param[in] ice_thickness ice thickness, m
 * @param[in] bed_topography bed elevation, m
 * @param[out] result grounded cell fraction, between 0 (floating) and 1 (grounded)
 */
void compute_grounded_cell_fraction(double ice_density,
                                    double ocean_density,
                                    const IceModelVec2S &sea_level,
                                    const IceModelVec2S &ice_thickness,
                                    const IceModelVec2S &bed_topography,
                                    IceModelVec2S &result) {
  IceGrid::ConstPtr grid = result.grid();
  double alpha = ice_density / ocean_density;

  IceModelVec::AccessList list{&sea_level, &ice_thickness, &bed_topography, &result};

  ParallelSection loop(grid->com);
  try {
    for (Points p(*grid); p; p.next()) {
      const int i = p.i(), j = p.j();

      Box
        S(sea_level,      i, j),
        H(ice_thickness,  i, j),
        B(bed_topography, i, j);

      Box f = F(S, B, H, alpha);

      /*
        NW----------------N----------------NE
        |                 |                 |
        |                 |                 |
        |       nw--------n--------ne       |
        |        |        |        |        |
        |        |        |        |        |
        W--------w--------o--------e--------E
        |        |        |        |        |
        |        |        |        |        |
        |       sw--------s--------se       |
        |                 |                 |
        |                 |                 |
        SW----------------S----------------SE
      */

      double
        f_o  = f.ij,
        f_sw = 0.25 + (f.sw + f.s + f.ij + f.w),
        f_se = 0.25 * (f.s + f.se + f.e + f.ij),
        f_ne = 0.25 * (f.ij + f.e + f.ne + f.n),
        f_nw = 0.25 * (f.w + f.ij + f.n + f.nw);

      double
        f_s = 0.5 * (f.ij + f.s),
        f_e = 0.5 * (f.ij + f.e),
        f_n = 0.5 * (f.ij + f.n),
        f_w = 0.5 * (f.ij + f.w);

      double fraction = 0.125 * (grounded_area_fraction(f_o, f_ne, f_n) +
                                 grounded_area_fraction(f_o, f_n,  f_nw) +
                                 grounded_area_fraction(f_o, f_nw, f_w) +
                                 grounded_area_fraction(f_o, f_w,  f_sw) +
                                 grounded_area_fraction(f_o, f_sw, f_s) +
                                 grounded_area_fraction(f_o, f_s,  f_se) +
                                 grounded_area_fraction(f_o, f_se, f_e) +
                                 grounded_area_fraction(f_o, f_e,  f_ne));

      result(i, j) = clip(fraction, 0.0, 1.0);

    }
  } catch (...) {
    loop.failed();
  }
  loop.check();
}

} // end of namespace pism<|MERGE_RESOLUTION|>--- conflicted
+++ resolved
@@ -90,17 +90,6 @@
 /*!
  * Compute the coordinates of the intersection of (z = 0) with the side AC.
  */
-<<<<<<< HEAD
-void compute_grounded_cell_fraction(double ice_density,
-                             double ocean_density,
-                             const IceModelVec2S &sea_level,
-                             const IceModelVec2S &ice_thickness,
-                             const IceModelVec2S &bed_topography,
-                             const IceModelVec2CellType &mask,
-                             IceModelVec2S &result,
-                             IceModelVec2S *result_x,
-                             IceModelVec2S *result_y) {
-=======
 Point intersect_ac(double a, double c) {
   if (a != c) {
     return {0.0, a / (a - c)};
@@ -108,7 +97,6 @@
     return {-1.0, -1.0};        // no intersection
   }
 }
->>>>>>> 704093b9
 
 /*!
  * Return true if a point p is not a valid point on a side of the triangle
@@ -129,9 +117,6 @@
   }
 }
 
-<<<<<<< HEAD
-  IceModelVec::AccessList list{&sea_level, &ice_thickness, &bed_topography, &mask, &result};
-=======
 /*!
  * Return true if two points are the same.
  */
@@ -139,7 +124,6 @@
   double threshold = 1e-12;
   return fabs(a.x - b.x) < threshold and fabs(a.y - b.y) < threshold;
 }
->>>>>>> 704093b9
 
 /*!
  * Consider the right triangle A(0,0) - B(1,0) - C(0,1).
@@ -189,22 +173,12 @@
     double ratio = triangle_area({1.0, 0.0}, bc, ab) / total_area;
     assert((ratio >= 0.0) and (ratio <= 1.0));
 
-<<<<<<< HEAD
-          if (mask::grounded(m[direction])) {
-            lambda[k] = 0.5;
-          } else {
-            const double L = gl_position(mu, sea_level(i,j), H.ij, b.ij, H[direction], b[direction]);
-            lambda[k] = std::min(L, 0.5);
-          }
-        }
-=======
     if (b > 0.0) {
       return ratio;
     } else {
       return 1.0 - ratio;
     }
   }
->>>>>>> 704093b9
 
   if (invalid(ab)) {
     assert(not (invalid(bc) or invalid(ac)));
@@ -212,22 +186,12 @@
     double ratio = triangle_area({0.0, 1.0}, ac, bc) / total_area;
     assert((ratio >= 0.0) and (ratio <= 1.0));
 
-<<<<<<< HEAD
-          if (mask::grounded(m[direction])) {
-            const double L = gl_position(mu, sea_level(i,j), H[direction], b[direction], H.ij, b.ij);
-            lambda[k] = std::max(L - 0.5, 0.0);
-          } else {
-            lambda[k] = 0.0;
-          }
-        }
-=======
     if (c > 0.0) {
       return ratio;
     } else {
       return 1.0 - ratio;
     }
   }
->>>>>>> 704093b9
 
   // Note that we know that ab, bc, and ac are all valid.
 
