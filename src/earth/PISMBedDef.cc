// Copyright (C) 2010, 2011, 2012, 2013, 2014, 2015, 2016 Constantine Khroulev
//
// This file is part of PISM.
//
// PISM is free software; you can redistribute it and/or modify it under the
// terms of the GNU General Public License as published by the Free Software
// Foundation; either version 3 of the License, or (at your option) any later
// version.
//
// PISM is distributed in the hope that it will be useful, but WITHOUT ANY
// WARRANTY; without even the implied warranty of MERCHANTABILITY or FITNESS
// FOR A PARTICULAR PURPOSE.  See the GNU General Public License for more
// details.
//
// You should have received a copy of the GNU General Public License
// along with PISM; if not, write to the Free Software
// Foundation, Inc., 51 Franklin St, Fifth Floor, Boston, MA  02110-1301  USA

#include <gsl/gsl_math.h>

#include "PISMBedDef.hh"
#include "base/util/pism_utilities.hh"
#include "base/util/PISMTime.hh"
#include "base/util/PISMVars.hh"
#include "base/util/IceGrid.hh"
#include "base/util/PISMConfigInterface.hh"

namespace pism {
namespace bed {

BedDef::BedDef(IceGrid::ConstPtr g)
  : Component_TS(g) {

  m_t_beddef_last = GSL_NAN;

  const unsigned int WIDE_STENCIL = m_config->get_double("grid.max_stencil_width");

  m_topg.create(m_grid, "topg", WITH_GHOSTS, WIDE_STENCIL);
  m_topg.set_attrs("model_state", "bedrock surface elevation",
                   "m", "bedrock_altitude");

  m_topg_initial.create(m_grid, "topg_initial", WITH_GHOSTS, WIDE_STENCIL);
  m_topg_initial.set_attrs("model_state",
                           "bedrock surface elevation (at the beginning of the run)",
                           "m", "");

  m_topg_last.create(m_grid, "topg", WITH_GHOSTS, WIDE_STENCIL);
  m_topg_last.set_attrs("model_state", "bedrock surface elevation",
                        "m", "bedrock_altitude");

  m_uplift.create(m_grid, "dbdt", WITHOUT_GHOSTS);
  m_uplift.set_attrs("model_state", "bedrock uplift rate",
                     "m s-1", "tendency_of_bedrock_altitude");
  m_uplift.metadata().set_string("glaciological_units", "m year-1");
  m_uplift.write_in_glaciological_units = true;

  // Set default values (we set them early so that pismv can override
  // them in IceCompModel::set_vars_from_options(), which is called
  // before BedDef::init()).
  m_topg.set(0.0);
  m_uplift.set(0.0);
}

BedDef::~BedDef() {
  // empty
}

void BedDef::set_elevation(const IceModelVec2S &input) {
  m_topg.copy_from(input);
  m_topg.update_ghosts();
}

void BedDef::set_uplift(const IceModelVec2S &input) {
  m_uplift.copy_from(input);
}

const IceModelVec2S& BedDef::bed_elevation() const {
  return m_topg;
}

const IceModelVec2S& BedDef::uplift() const {
  return m_uplift;
}


void BedDef::add_vars_to_output_impl(const std::string &/*keyword*/, std::set<std::string> &result) {
  result.insert("topg_initial");
}

void BedDef::define_variables_impl(const std::set<std::string> &vars, const PIO &nc,
                              IO_Type nctype) {
  if (set_contains(vars, "topg_initial")) {
    m_topg_initial.define(nc, nctype);
  }
}

void BedDef::write_variables_impl(const std::set<std::string> &vars, const PIO &nc) {
  if (set_contains(vars, "topg_initial")) {
    m_topg_initial.write(nc);
  }
}

void BedDef::init() {
  this->init_impl();
}

//! Initialize using provided bed elevation and uplift.
void BedDef::init(const IceModelVec2S &bed,
                  const IceModelVec2S &bed_uplift,
                  const IceModelVec2S &ice_thickness) {
  this->init_with_inputs_impl(bed, bed_uplift, ice_thickness);
}

void BedDef::init_with_inputs_impl(const IceModelVec2S &bed,
                                   const IceModelVec2S &bed_uplift,
                                   const IceModelVec2S &ice_thickness) {
  m_topg.copy_from(bed);
  m_uplift.copy_from(bed_uplift);
  // suppress a compiler warning:
  (void) ice_thickness;
}

void BedDef::update_impl(double t, double dt) {
  const IceModelVec2S *thk = m_grid->variables().get_2d_scalar("land_ice_thickness");
  this->update_with_thickness_impl(*thk, t, dt);
}

void BedDef::update(const IceModelVec2S &ice_thickness, double t, double dt) {
  this->update_with_thickness_impl(ice_thickness, t, dt);
}

//! Initialize from the context (input file and the "variables" database).
void BedDef::init_impl() {
  m_t_beddef_last = m_grid->ctx()->time()->start();

  m_t  = GSL_NAN;
  m_dt = GSL_NAN;

  InputOptions opts = process_input_options(m_grid->com);

  switch (opts.type) {
  case INIT_RESTART:
    // read bed elevation and uplift rate from file
    m_log->message(2,
<<<<<<< HEAD
               "    reading bed topography and bed uplift rate\n"
               "    from %s ... \n",
               input_file.c_str());
    if (do_regrid) {
      // bootstrapping
      m_topg.regrid(input_file, OPTIONAL,
                    m_config->get_double("bootstrapping.defaults.bed"));
      m_uplift.regrid(input_file, OPTIONAL,
                      m_config->get_double("bootstrapping.defaults.uplift"));
    } else {
      // re-starting
      m_topg.read(input_file, start); // fails if not found!
      m_uplift.read(input_file, start); // fails if not found!
=======
                   "    reading bed topography and bed uplift rate\n"
                   "    from %s ... \n",
                   opts.filename.c_str());
    // re-starting
    m_topg.read(opts.filename, opts.record); // fails if not found!
    m_uplift.read(opts.filename, opts.record); // fails if not found!
    break;
  case INIT_BOOTSTRAP:
    // bootstrapping
    m_topg.regrid(opts.filename, OPTIONAL,
                  m_config->get_double("bootstrapping_bed_value_no_var"));
    m_uplift.regrid(opts.filename, OPTIONAL,
                    m_config->get_double("bootstrapping_uplift_value_no_var"));
    break;
  case INIT_OTHER:
  default:
    {
      // do nothing, keeping values set elsewhere
>>>>>>> e2b20763
    }
  }

  // process -regrid_file and -regrid_vars
  regrid("bed deformation", m_topg);
  regrid("bed deformation", m_uplift);

  // this should be the last thing we do here
  m_topg_initial.copy_from(m_topg);
  m_topg_last.copy_from(m_topg);
}

//! Compute bed uplift (dt_beddef is in seconds).
void BedDef::compute_uplift(double dt_beddef) {
  m_topg.add(-1, m_topg_last, m_uplift);
  //! uplift = (topg - topg_last) / dt
  m_uplift.scale(1.0 / dt_beddef);
}

} // end of namespace bed
} // end of namespace pism<|MERGE_RESOLUTION|>--- conflicted
+++ resolved
@@ -142,21 +142,6 @@
   case INIT_RESTART:
     // read bed elevation and uplift rate from file
     m_log->message(2,
-<<<<<<< HEAD
-               "    reading bed topography and bed uplift rate\n"
-               "    from %s ... \n",
-               input_file.c_str());
-    if (do_regrid) {
-      // bootstrapping
-      m_topg.regrid(input_file, OPTIONAL,
-                    m_config->get_double("bootstrapping.defaults.bed"));
-      m_uplift.regrid(input_file, OPTIONAL,
-                      m_config->get_double("bootstrapping.defaults.uplift"));
-    } else {
-      // re-starting
-      m_topg.read(input_file, start); // fails if not found!
-      m_uplift.read(input_file, start); // fails if not found!
-=======
                    "    reading bed topography and bed uplift rate\n"
                    "    from %s ... \n",
                    opts.filename.c_str());
@@ -167,15 +152,14 @@
   case INIT_BOOTSTRAP:
     // bootstrapping
     m_topg.regrid(opts.filename, OPTIONAL,
-                  m_config->get_double("bootstrapping_bed_value_no_var"));
+                  m_config->get_double("bootstrapping.defaults.bed"));
     m_uplift.regrid(opts.filename, OPTIONAL,
-                    m_config->get_double("bootstrapping_uplift_value_no_var"));
+                    m_config->get_double("bootstrapping.defaults.uplift"));
     break;
   case INIT_OTHER:
   default:
     {
       // do nothing, keeping values set elsewhere
->>>>>>> e2b20763
     }
   }
 
