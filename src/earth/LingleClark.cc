// Copyright (C) 2010, 2011, 2012, 2013, 2014, 2015, 2017, 2018 Constantine Khroulev
//
// This file is part of PISM.
//
// PISM is free software; you can redistribute it and/or modify it under the
// terms of the GNU General Public License as published by the Free Software
// Foundation; either version 3 of the License, or (at your option) any later
// version.
//
// PISM is distributed in the hope that it will be useful, but WITHOUT ANY
// WARRANTY; without even the implied warranty of MERCHANTABILITY or FITNESS
// FOR A PARTICULAR PURPOSE.  See the GNU General Public License for more
// details.
//
// You should have received a copy of the GNU General Public License
// along with PISM; if not, write to the Free Software
// Foundation, Inc., 51 Franklin St, Fifth Floor, Boston, MA  02110-1301  USA

#include "LingleClark.hh"

#include "pism/util/io/PIO.hh"
#include "pism/util/Time.hh"
#include "pism/util/IceGrid.hh"
#include "pism/util/ConfigInterface.hh"
#include "pism/util/error_handling.hh"
#include "pism/util/Vars.hh"
#include "pism/util/MaxTimestep.hh"
#include "pism/util/pism_utilities.hh"
#include "deformation.hh"

namespace pism {
namespace bed {

LingleClark::LingleClark(IceGrid::ConstPtr g)
  : BedDef(g), m_load_thickness(g, "load_thickness", WITHOUT_GHOSTS) {

  // A work vector. This storage is used to put thickness change on rank 0 and to get the plate
  // displacement change back.
  m_bed_displacement.create(m_grid, "bed_displacement", WITHOUT_GHOSTS);
  m_bed_displacement.set_attrs("internal",
                               "total (viscous and elastic) displacement "
                               "in the Lingle-Clark bed deformation model",
                               "meters", "");

  m_work0 = m_bed_displacement.allocate_proc0_copy();

  m_relief.create(m_grid, "bed_relief", WITHOUT_GHOSTS);
  m_relief.set_attrs("internal",
                     "bed relief relative to the modeled bed displacement",
                     "meters", "");

  bool use_elastic_model = m_config->get_boolean("bed_deformation.lc.elastic_model");

  const int
    Mx = m_grid->Mx(),
    My = m_grid->My(),
    Z  = m_config->get_double("bed_deformation.lc.grid_size_factor"),
    Nx = Z*(Mx - 1) + 1,
    Ny = Z*(My - 1) + 1;

  const double
    Lx = Z * (m_grid->x0() - m_grid->x(0)),
    Ly = Z * (m_grid->y0() - m_grid->y(0));

  m_extended_grid = IceGrid::Shallow(m_grid->ctx(),
                                     Lx, Ly,
                                     m_grid->x0(), m_grid->y0(),
                                     Nx, Ny, CELL_CORNER, NOT_PERIODIC);

  m_viscous_bed_displacement.create(m_extended_grid,
                                    "viscous_bed_displacement", WITHOUT_GHOSTS);
  m_viscous_bed_displacement.set_attrs("model state",
                                       "bed displacement in the viscous half-space "
                                       "bed deformation model; "
                                       "see BuelerLingleBrown", "meters", "");

  // coordinate variables of the extended grid should have different names
  m_viscous_bed_displacement.metadata().get_x().set_name("x_lc");
  m_viscous_bed_displacement.metadata().get_y().set_name("y_lc");

  // do not point to auxiliary coordinates "lon" and "lat".
  m_viscous_bed_displacement.metadata().set_string("coordinates", "");

  m_viscous_bed_displacement0 = m_viscous_bed_displacement.allocate_proc0_copy();

  ParallelSection rank0(m_grid->com);
  try {
    if (m_grid->rank() == 0) {
<<<<<<< HEAD
      m_bdLC.reset(new BedDeformLC(*m_config, use_elastic_model,
                                   Mx, My,
                                   m_grid->dx(), m_grid->dy(),
                                   Nx, Ny));
=======
      m_serial_model.reset(new BedDeformLC(*m_config, use_elastic_model,
                                           Mx, My,
                                           m_grid->dx(), m_grid->dy(),
                                           Nx, Ny));
>>>>>>> aa1e57f3
    }
  } catch (...) {
    rank0.failed();
  }
  rank0.check();
}

LingleClark::~LingleClark() {
  // empty
}

/*!
 * Initialize the model by computing the viscous bed displacement using uplift and the elastic
 * response using ice thickness.
 *
 * Then compute the bed relief as the difference between bed elevation and total bed displacement.
 */
void LingleClark::bootstrap_impl(const IceModelVec2S &bed_elevation,
                                 const IceModelVec2S &bed_uplift,
                                 const IceModelVec2S &ice_thickness,
                                 const IceModelVec2S &sea_level_elevation) {
  m_t_beddef_last = m_grid->ctx()->time()->start();

  m_topg_last.copy_from(bed_elevation);

  compute_load(bed_elevation, ice_thickness, sea_level_elevation,
               m_config->get_boolean("bed_deformation.add_ocean_load"),
               m_load_thickness);

  petsc::Vec::Ptr thickness0 = m_load_thickness.allocate_proc0_copy();

  // initialize the plate displacement
  {
    bed_uplift.put_on_proc0(*m_work0);
    m_load_thickness.put_on_proc0(*thickness0);

    ParallelSection rank0(m_grid->com);
    try {
      if (m_grid->rank() == 0) {
        PetscErrorCode ierr = 0;

        m_serial_model->bootstrap(*thickness0, *m_work0);

        ierr = VecCopy(m_serial_model->total_displacement(), *m_work0);
        PISM_CHK(ierr, "VecCopy");

        ierr = VecCopy(m_serial_model->viscous_displacement(), *m_viscous_bed_displacement0);
        PISM_CHK(ierr, "VecCopy");
      }
    } catch (...) {
      rank0.failed();
    }
    rank0.check();
  }

  m_viscous_bed_displacement.get_from_proc0(*m_viscous_bed_displacement0);

  m_bed_displacement.get_from_proc0(*m_work0);

  // compute bed relief
  m_topg.add(-1.0, m_bed_displacement, m_relief);
}

/*! Initialize the Lingle-Clark bed deformation model.
 *
 * Inputs:
 *
 * - bed topography,
 * - ice thickness,
 * - plate displacement (either read from a file or bootstrapped using uplift) and
 *   possibly re-gridded.
 */
void LingleClark::init_impl(const InputOptions &opts, const IceModelVec2S &ice_thickness,
                            const IceModelVec2S &sea_level_elevation) {
  m_log->message(2, "* Initializing the Lingle-Clark bed deformation model...\n");

  // Initialize bed topography and uplift maps.
  BedDef::init_impl(opts, ice_thickness, sea_level_elevation);

  m_topg_last.copy_from(m_topg);

  if (opts.type == INIT_RESTART) {
    // Set m_viscous_bed_displacement by reading from the input file.
    m_viscous_bed_displacement.read(opts.filename, opts.record);
  } else if (opts.type == INIT_BOOTSTRAP) {
    this->bootstrap(m_topg, m_uplift, ice_thickness, sea_level_elevation);
  } else {
    // do nothing
  }

  // Try re-gridding plate_displacement.
  regrid("Lingle-Clark bed deformation model",
         m_viscous_bed_displacement, REGRID_WITHOUT_REGRID_VARS);

  compute_load(m_topg, ice_thickness, sea_level_elevation,
               m_config->get_boolean("bed_deformation.add_ocean_load"),
               m_load_thickness);

  // Now that m_viscous_bed_displacement is finally initialized, put it on rank 0 and initialize
  // m_serial_model itself.
  {
    m_load_thickness.put_on_proc0(*m_work0);
    m_viscous_bed_displacement.put_on_proc0(*m_viscous_bed_displacement0);

    ParallelSection rank0(m_grid->com);
    try {
      if (m_grid->rank() == 0) {  // only processor zero does the step
        PetscErrorCode ierr = 0;

        m_serial_model->init(*m_work0, *m_viscous_bed_displacement0);

        ierr = VecCopy(m_serial_model->total_displacement(), *m_work0);
        PISM_CHK(ierr, "VecCopy");
      }
    } catch (...) {
      rank0.failed();
    }
    rank0.check();
  }

  m_bed_displacement.get_from_proc0(*m_work0);

  // compute bed relief
  m_topg.add(-1.0, m_bed_displacement, m_relief);
}

MaxTimestep LingleClark::max_timestep_impl(double t) const {
  (void) t;
  // no time-step restriction
  return MaxTimestep("bed_def lc");
}

/*!
 * Get total bed displacement on the PISM grid.
 *
 * This method uses the fact that m_bed_displacement is used to store bed displacement
 */
const IceModelVec2S& LingleClark::total_displacement() const {
  return m_bed_displacement;
}

<<<<<<< HEAD
//! Update the Lingle-Clark bed deformation model.
void LingleClark::update_impl(const IceModelVec2S &ice_thickness,
                              const IceModelVec2S &sea_level_elevation,
                              double t, double dt) {

  double t_final = t + dt;
=======
const IceModelVec2S& LingleClark::viscous_displacement() const {
  return m_viscous_bed_displacement;
}
>>>>>>> aa1e57f3

const IceModelVec2S& LingleClark::relief() const {
  return m_relief;
}

void LingleClark::step(const IceModelVec2S &ice_thickness,
                       double dt) {

  compute_load(m_topg, ice_thickness, sea_level_elevation,
               m_config->get_boolean("bed_deformation.add_ocean_load"),
               m_load_thickness);

  m_load_thickness.put_on_proc0(*m_work0);

  ParallelSection rank0(m_grid->com);
  try {
    if (m_grid->rank() == 0) {  // only processor zero does the step
      PetscErrorCode ierr = 0;

      m_serial_model->step(dt, *m_work0);

      ierr = VecCopy(m_serial_model->total_displacement(), *m_work0);
      PISM_CHK(ierr, "VecCopy");

      ierr = VecCopy(m_serial_model->viscous_displacement(), *m_viscous_bed_displacement0);
      PISM_CHK(ierr, "VecCopy");
    }
  } catch (...) {
    rank0.failed();
  }
  rank0.check();

  m_viscous_bed_displacement.get_from_proc0(*m_viscous_bed_displacement0);

  m_bed_displacement.get_from_proc0(*m_work0);

  // Update bed elevation using bed displacement and relief.
  {
    m_bed_displacement.add(1.0, m_relief, m_topg);
    // Increment the topg state counter. SIAFD relies on this!
    m_topg.inc_state_counter();
  }

  //! Finally, we need to update bed uplift and topg_last.
  compute_uplift(m_topg, m_topg_last, dt, m_uplift);
  m_topg_last.copy_from(m_topg);
}

//! Update the Lingle-Clark bed deformation model.
void LingleClark::update_impl(const IceModelVec2S &ice_thickness,
                              double t, double dt) {

  double t_final = t + dt;

  // Check if it's time to update:
  double dt_beddef = t_final - m_t_beddef_last; // in seconds
  if ((dt_beddef < m_config->get_double("bed_deformation.update_interval", "seconds") and
       t_final < m_grid->ctx()->time()->end()) or
      dt_beddef < 1e-12) {
    return;
  }

  step(ice_thickness, dt_beddef);

  m_t_beddef_last = t_final;
}

void LingleClark::define_model_state_impl(const PIO &output) const {
  BedDef::define_model_state_impl(output);
  m_viscous_bed_displacement.define(output);
}

void LingleClark::write_model_state_impl(const PIO &output) const {
  BedDef::write_model_state_impl(output);

  m_viscous_bed_displacement.write(output);
}

DiagnosticList LingleClark::diagnostics_impl() const {
  DiagnosticList result = {
    {"viscous_bed_displacement", Diagnostic::wrap(m_viscous_bed_displacement)},
  };
  return combine(result, BedDef::diagnostics_impl());
}

} // end of namespace bed
} // end of namespace pism<|MERGE_RESOLUTION|>--- conflicted
+++ resolved
@@ -86,17 +86,10 @@
   ParallelSection rank0(m_grid->com);
   try {
     if (m_grid->rank() == 0) {
-<<<<<<< HEAD
-      m_bdLC.reset(new BedDeformLC(*m_config, use_elastic_model,
-                                   Mx, My,
-                                   m_grid->dx(), m_grid->dy(),
-                                   Nx, Ny));
-=======
       m_serial_model.reset(new BedDeformLC(*m_config, use_elastic_model,
                                            Mx, My,
                                            m_grid->dx(), m_grid->dy(),
                                            Nx, Ny));
->>>>>>> aa1e57f3
     }
   } catch (...) {
     rank0.failed();
@@ -238,24 +231,16 @@
   return m_bed_displacement;
 }
 
-<<<<<<< HEAD
-//! Update the Lingle-Clark bed deformation model.
-void LingleClark::update_impl(const IceModelVec2S &ice_thickness,
-                              const IceModelVec2S &sea_level_elevation,
-                              double t, double dt) {
-
-  double t_final = t + dt;
-=======
 const IceModelVec2S& LingleClark::viscous_displacement() const {
   return m_viscous_bed_displacement;
 }
->>>>>>> aa1e57f3
 
 const IceModelVec2S& LingleClark::relief() const {
   return m_relief;
 }
 
 void LingleClark::step(const IceModelVec2S &ice_thickness,
+                       const IceModelVec2S &sea_level_elevation,
                        double dt) {
 
   compute_load(m_topg, ice_thickness, sea_level_elevation,
@@ -300,6 +285,7 @@
 
 //! Update the Lingle-Clark bed deformation model.
 void LingleClark::update_impl(const IceModelVec2S &ice_thickness,
+                              const IceModelVec2S &sea_level_elevation,
                               double t, double dt) {
 
   double t_final = t + dt;
@@ -312,7 +298,7 @@
     return;
   }
 
-  step(ice_thickness, dt_beddef);
+  step(ice_thickness, sea_level_elevation, dt);
 
   m_t_beddef_last = t_final;
 }
