// Copyright (C) 2012-2019 Constantine Khrulev, Ricarda Winkelmann, Ronja Reese, Torsten
// Albrecht, and Matthias Mengel
//
// This file is part of PISM.
//
// PISM is free software; you can redistribute it and/or modify it under the
// terms of the GNU General Public License as published by the Free Software
// Foundation; either version 2 of the License, or (at your option) any later
// version.
//
// PISM is distributed in the hope that it will be useful, but WITHOUT ANY
// WARRANTY; without even the implied warranty of MERCHANTABILITY or FITNESS
// FOR A PARTICULAR PURPOSE.  See the GNU General Public License for more
// details.
//
// You should have received a copy of the GNU General Public License
// along with PISM; if not, write to the Free Software
// Foundation, Inc., 51 Franklin St, Fifth Floor, Boston, MA  02110-1301  USA
//
// Please cite this model as:
// 1.
// Antarctic sub-shelf melt rates via PICO
// R. Reese, T. Albrecht, M. Mengel, X. Asay-Davis and R. Winkelmann
// The Cryosphere, 12, 1969-1985, (2018)
// DOI: 10.5194/tc-12-1969-2018
//
// 2.
// A box model of circulation and melting in ice shelf caverns
// D. Olbers & H. Hellmer
// Ocean Dynamics (2010), Volume 60, Issue 1, pp 141–153
// DOI: 10.1007/s10236-009-0252-z

#include <gsl/gsl_math.h> // GSL_NAN

#include "pism/util/ConfigInterface.hh"
#include "pism/util/IceGrid.hh"
#include "pism/util/Mask.hh"
#include "pism/util/Vars.hh"
#include "pism/util/iceModelVec.hh"
#include "pism/util/Time.hh"
#include "pism/geometry/Geometry.hh"

#include "pism/coupler/util/options.hh"

#include "Pico.hh"
#include "PicoGeometry.hh"
#include "PicoPhysics.hh"

namespace pism {
namespace ocean {

Pico::Pico(IceGrid::ConstPtr g)
  : CompleteOceanModel(g, NULL),
    m_Soc(m_grid, "pico_salinity", WITHOUT_GHOSTS),
    m_Soc_box0(m_grid, "pico_salinity_box0", WITHOUT_GHOSTS),
    m_Toc(m_grid, "pico_temperature", WITHOUT_GHOSTS),
    m_Toc_box0(m_grid, "pico_temperature_box0", WITHOUT_GHOSTS),
    m_T_star(m_grid, "pico_T_star", WITHOUT_GHOSTS),
    m_overturning(m_grid, "pico_overturning", WITHOUT_GHOSTS),
    m_basal_melt_rate(m_grid, "pico_basal_melt_rate", WITH_GHOSTS),
    m_basin_mask(m_grid, "basins", WITH_GHOSTS),
    m_geometry(new PicoGeometry(g)) {

  ForcingOptions opt(*m_grid->ctx(), "ocean.pico");

  {
    unsigned int buffer_size = m_config->get_number("input.forcing.buffer_size");
    unsigned int evaluations_per_year = m_config->get_number("input.forcing.evaluations_per_year");
    bool periodic = opt.period > 0;

    PIO file(m_grid->com, "netcdf3", opt.filename, PISM_READONLY);

    m_theta_ocean = IceModelVec2T::ForcingField(m_grid,
                                                file,
                                                "theta_ocean",
                                                "", // no standard name
                                                buffer_size,
                                                evaluations_per_year,
                                                periodic,
                                                LINEAR);

    m_salinity_ocean = IceModelVec2T::ForcingField(m_grid,
                                                   file,
                                                   "salinity_ocean",
                                                   "", // no standard name
                                                   buffer_size,
                                                   evaluations_per_year,
                                                   periodic,
                                                   LINEAR);
  }

  m_theta_ocean->set_attrs("climate_forcing",
                           "potential temperature of the adjacent ocean",
                           "Kelvin", "Kelvin", "", 0);

  m_salinity_ocean->set_attrs("climate_forcing",
                              "salinity of the adjacent ocean",
                              "g/kg", "g/kg", "", 0);

<<<<<<< HEAD
  m_basin_mask.set_attrs("climate_forcing", "mask determines basins for PICO", "", "");

  // computed salinity in ocean boxes
  m_Soc.set_attrs("model_state", "ocean salinity field", "g/kg", "ocean salinity field");
  m_Soc.metadata().set_number("_FillValue", 0.0);

  // salinity input for box 1
  m_Soc_box0.set_attrs("model_state", "ocean base salinity field", "g/kg",
                       "ocean base salinity field");
  m_Soc_box0.metadata().set_number("_FillValue", 0.0);

  // computed temperature in ocean boxes
  m_Toc.set_attrs("model_state", "ocean temperature field", "K", "ocean temperature field");
  m_Toc.metadata().set_number("_FillValue", 0.0);

  // temperature input for box 1
  m_Toc_box0.set_attrs("model_state", "ocean base temperature", "K", "ocean base temperature");
  m_Toc_box0.metadata().set_number("_FillValue", 0.0);

  m_T_star.set_attrs("model_state", "T_star field", "degree C", "T_star field");
  m_T_star.metadata().set_number("_FillValue", 0.0);

  m_overturning.set_attrs("model_state", "cavity overturning", "m^3 s-1", "cavity overturning");
  m_overturning.metadata().set_number("_FillValue", 0.0);

  m_basal_melt_rate.set_attrs("model_state", "PICO sub-shelf melt rate", "m/s",
                              "PICO sub-shelf melt rate");
  m_basal_melt_rate.metadata().set_string("glaciological_units", "m year-1");
  m_basal_melt_rate.metadata().set_number("_FillValue", 0.0);
=======
  m_basin_mask.create(m_grid, "basins", WITH_GHOSTS);
  m_basin_mask.set_attrs("climate_forcing", "mask determines basins for PICO",
                         "", "", "", 0);

  // computed salinity in ocean boxes
  m_Soc.create(m_grid, "pico_salinity", WITHOUT_GHOSTS);
  m_Soc.set_attrs("model_state", "ocean salinity field",
                  "g/kg", "g/kg", "ocean salinity field", 0);
  m_Soc.metadata().set_double("_FillValue", 0.0);

  // salinity input for box 1
  m_Soc_box0.create(m_grid, "pico_salinity_box0", WITHOUT_GHOSTS);
  m_Soc_box0.set_attrs("model_state", "ocean base salinity field",
                       "g/kg", "g/kg", "", 0);
  m_Soc_box0.metadata().set_double("_FillValue", 0.0);

  // computed temperature in ocean boxes
  m_Toc.create(m_grid, "pico_temperature", WITHOUT_GHOSTS);
  m_Toc.set_attrs("model_state", "ocean temperature field",
                  "K", "K", "", 0);
  m_Toc.metadata().set_double("_FillValue", 0.0);

  // temperature input for box 1
  m_Toc_box0.create(m_grid, "pico_temperature_box0", WITHOUT_GHOSTS);
  m_Toc_box0.set_attrs("model_state", "ocean base temperature",
                       "K", "K", "", 0);
  m_Toc_box0.metadata().set_double("_FillValue", 0.0);

  m_T_star.create(m_grid, "pico_T_star", WITHOUT_GHOSTS);
  m_T_star.set_attrs("model_state", "T_star field",
                     "degree C", "degree C", "", 0);
  m_T_star.metadata().set_double("_FillValue", 0.0);

  m_overturning.create(m_grid, "pico_overturning", WITHOUT_GHOSTS);
  m_overturning.set_attrs("model_state", "cavity overturning",
                          "m^3 s-1", "m^3 s-1", "", 0);
  m_overturning.metadata().set_double("_FillValue", 0.0);

  m_basal_melt_rate.create(m_grid, "pico_basal_melt_rate", WITHOUT_GHOSTS);
  m_basal_melt_rate.set_attrs("model_state", "PICO sub-shelf melt rate",
                              "m s-1", "m year-1", "", 0);
  m_basal_melt_rate.metadata().set_double("_FillValue", 0.0);
>>>>>>> e783d014

  m_shelf_base_temperature->metadata().set_number("_FillValue", 0.0);

  m_n_basins = 0;

  m_n_boxes  = m_config->get_number("ocean.pico.number_of_boxes");
}


Pico::~Pico() {
  // empty
}


void Pico::init_impl(const Geometry &geometry) {
  (void) geometry;

  m_log->message(2, "* Initializing the Potsdam Ice-shelf Cavity mOdel for the ocean ...\n");

  ForcingOptions opt(*m_grid->ctx(), "ocean.pico");

  m_theta_ocean->init(opt.filename, opt.period, opt.reference_time);
  m_salinity_ocean->init(opt.filename, opt.period, opt.reference_time);

  m_basin_mask.regrid(opt.filename, CRITICAL);

  // FIXME: m_n_basins is a misnomer
  m_n_basins = m_basin_mask.max() + 1;

  m_log->message(4, "PICO basin min=%f,max=%f\n", m_basin_mask.min(), m_basin_mask.max());

  PicoPhysics physics(*m_config);

  m_log->message(2, "  -Using %d drainage basins and values: \n"
                    "   gamma_T= %.2e, overturning_coeff = %.2e... \n",
                 m_n_basins, physics.gamma_T(), physics.overturning_coeff());

  m_log->message(2, "  -Depth of continental shelf for computation of temperature and salinity input\n"
                    "   is set for whole domain to continental_shelf_depth=%.0f meter\n",
                 physics.continental_shelf_depth());

  // read time-independent data right away:
  if (m_theta_ocean->n_records() == 1 and m_salinity_ocean->n_records() == 1) {
    m_theta_ocean->update(m_grid->ctx()->time()->current(), 0.0);
    m_salinity_ocean->update(m_grid->ctx()->time()->current(), 0.0);
  }
}

void Pico::define_model_state_impl(const PIO &output) const {

  m_basin_mask.define(output);
  m_Soc_box0.define(output);
  m_Toc_box0.define(output);
  m_overturning.define(output);

  OceanModel::define_model_state_impl(output);
}

void Pico::write_model_state_impl(const PIO &output) const {

  m_basin_mask.write(output);
  m_Soc_box0.write(output);
  m_Toc_box0.write(output);
  m_overturning.write(output);

  OceanModel::define_model_state_impl(output);
}

void Pico::update_impl(const Geometry &geometry, double t, double dt) {

  m_theta_ocean->update(t, dt);
  m_salinity_ocean->update(t, dt);

  m_theta_ocean->average(t, dt);
  m_salinity_ocean->average(t, dt);

  // set values that will be used outside of floating ice areas
  {
    double T_fill_value   = m_config->get_number("constants.fresh_water.melting_point_temperature");
    double Toc_fill_value = m_Toc.metadata().get_number("_FillValue");
    double Soc_fill_value = m_Soc.metadata().get_number("_FillValue");
    double M_fill_value   = m_basal_melt_rate.metadata().get_number("_FillValue");
    double O_fill_value   = m_overturning.metadata().get_number("_FillValue");

    m_shelf_base_temperature->set(T_fill_value);
    m_basal_melt_rate.set(M_fill_value);
    m_Toc.set(Toc_fill_value);
    m_Soc.set(Soc_fill_value);
    m_overturning.set(O_fill_value);
    m_T_star.set(Toc_fill_value);
  }

  PicoPhysics physics(*m_config);

  const IceModelVec2S &ice_thickness    = geometry.ice_thickness;
  const IceModelVec2CellType &cell_type = geometry.cell_type;
  const IceModelVec2S &bed_elevation    = geometry.bed_elevation;

  // Geometric part of PICO
  m_geometry->update(bed_elevation, cell_type);

  // FIXME: m_n_shelves is not really the number of shelves.
  m_n_shelves = m_geometry->ice_shelf_mask().max() + 1;

  // Physical part of PICO
  {

    // prepare ocean input temperature and salinity
    {
      std::vector<double> basin_temperature(m_n_basins);
      std::vector<double> basin_salinity(m_n_basins);

      compute_ocean_input_per_basin(physics, m_basin_mask, m_geometry->continental_shelf_mask(), *m_salinity_ocean,
                                    *m_theta_ocean, basin_temperature, basin_salinity); // per basin

      set_ocean_input_fields(physics, ice_thickness, cell_type, m_basin_mask, m_geometry->ice_shelf_mask(),
                             basin_temperature, basin_salinity, m_Toc_box0, m_Soc_box0); // per shelf
    }

    // Use the Beckmann-Goosse parameterization to set reasonable values throughout the
    // domain.
    beckmann_goosse(physics,
                    ice_thickness,                // input
                    m_geometry->ice_shelf_mask(), // input
                    cell_type,                    // input
                    m_Toc_box0,                   // input
                    m_Soc_box0,                   // input
                    m_basal_melt_rate,
                    *m_shelf_base_temperature,
                    m_Toc,
                    m_Soc);

    // In ice shelves, replace Beckmann-Goosse values using the Olbers and Hellmer model.
    process_box1(physics,
                 ice_thickness,                             // input
                 m_geometry->ice_shelf_mask(),              // input
                 m_geometry->box_mask(),                    // input
                 m_Toc_box0,                                // input
                 m_Soc_box0,                                // input
                 m_basal_melt_rate,
                 *m_shelf_base_temperature,
                 m_T_star,
                 m_Toc,
                 m_Soc,
                 m_overturning);

    process_other_boxes(physics,
                        ice_thickness,                // input
                        m_geometry->ice_shelf_mask(), // input
                        m_geometry->box_mask(),       // input
                        m_basal_melt_rate,
                        *m_shelf_base_temperature,
                        m_T_star,
                        m_Toc,
                        m_Soc);
  }

  extend_basal_melt_rates(cell_type,m_basal_melt_rate);

  m_shelf_base_mass_flux->copy_from(m_basal_melt_rate);
  m_shelf_base_mass_flux->scale(physics.ice_density());

  m_melange_back_pressure_fraction->set(m_config->get_number("ocean.melange_back_pressure_fraction"));
}


MaxTimestep Pico::max_timestep_impl(double t) const {
  (void) t;

  return MaxTimestep("ocean pico");
}


//! Compute temperature and salinity input from ocean data by averaging.

//! We average the ocean data over the continental shelf reagion for each basin.
//! We use dummy ocean data if no such average can be calculated.


void Pico::compute_ocean_input_per_basin(const PicoPhysics &physics, const IceModelVec2Int &basin_mask,
                                         const IceModelVec2Int &continental_shelf_mask,
                                         const IceModelVec2S &salinity_ocean, const IceModelVec2S &theta_ocean,
                                         std::vector<double> &temperature, std::vector<double> &salinity) {

  std::vector<int> count(m_n_basins, 0);

  temperature.resize(m_n_basins);
  salinity.resize(m_n_basins);
  for (int basin_id = 0; basin_id < m_n_basins; basin_id++) {
    temperature[basin_id] = 0.0;
    salinity[basin_id]    = 0.0;
  }

  IceModelVec::AccessList list{ &theta_ocean, &salinity_ocean, &basin_mask, &continental_shelf_mask };

  // compute the sum for each basin for region that intersects with the continental shelf
  // area and is not covered by an ice shelf. (continental shelf mask excludes ice shelf
  // areas)
  for (Points p(*m_grid); p; p.next()) {
    const int i = p.i(), j = p.j();

    if (continental_shelf_mask.as_int(i, j) == 2) {
      int basin_id = basin_mask.as_int(i, j);

      count[basin_id] += 1;
      salinity[basin_id] += salinity_ocean(i, j);
      temperature[basin_id] += theta_ocean(i, j);
    }
  }

  // Divide by number of grid cells if more than zero cells belong to the basin. if no
  // ocean_contshelf_mask values intersect with the basin, count is zero. In such case,
  // use dummy temperature and salinity. This could happen, for example, if the ice shelf
  // front advances beyond the continental shelf break.
  for (int basin_id = 0; basin_id < m_n_basins; basin_id++) {

    count[basin_id]       = GlobalSum(m_grid->com, count[basin_id]);
    salinity[basin_id]    = GlobalSum(m_grid->com, salinity[basin_id]);
    temperature[basin_id] = GlobalSum(m_grid->com, temperature[basin_id]);

    // if basin is not dummy basin 0 or there are no ocean cells in this basin to take the mean over.
    if (basin_id > 0 && count[basin_id] == 0) {
      m_log->message(2, "PICO ocean WARNING: basin %d contains no cells with ocean data on continental shelf\n"
                        "(no values with ocean_contshelf_mask=2).\n"
                        "No mean salinity or temperature values are computed, instead using\n"
                        "the standard values T_dummy =%.3f, S_dummy=%.3f.\n"
                        "This might bias your basal melt rates, check your input data carefully.\n",
                     basin_id, physics.T_dummy(), physics.S_dummy());

      temperature[basin_id] = physics.T_dummy();
      salinity[basin_id]    = physics.S_dummy();

    } else {

      salinity[basin_id] /= count[basin_id];
      temperature[basin_id] /= count[basin_id];

      m_log->message(5, "  %d: temp =%.3f, salinity=%.3f\n", basin_id, temperature[basin_id], salinity[basin_id]);
    }
  }
}

//! Set ocean ocean input from box 0 as boundary condition for box 1.

//! Set ocean temperature and salinity (Toc_box0, Soc_box0)
//! from box 0 (in front of the ice shelf) as inputs for
//! box 1, which is the ocean box adjacent to the grounding line.
//!
//! We enforce that Toc_box0 is always at least the local pressure melting point.
void Pico::set_ocean_input_fields(const PicoPhysics &physics, const IceModelVec2S &ice_thickness,
                                  const IceModelVec2CellType &mask, const IceModelVec2Int &basin_mask,
                                  const IceModelVec2Int &shelf_mask, const std::vector<double> basin_temperature,
                                  const std::vector<double> basin_salinity, IceModelVec2S &Toc_box0,
                                  IceModelVec2S &Soc_box0) {

  IceModelVec::AccessList list{ &ice_thickness, &basin_mask, &Soc_box0, &Toc_box0, &mask, &shelf_mask };

  std::vector<std::vector<int> > n_shelf_cells_per_basin(m_n_shelves, std::vector<int>(m_n_basins, 0));
  std::vector<int> n_shelf_cells(m_n_shelves, 0);

  // 1) count the number of cells in each shelf
  // 2) count the number of cells in the intersection of each shelf with all the basins
  {
    for (Points p(*m_grid); p; p.next()) {
      const int i = p.i(), j = p.j();
      int s = shelf_mask.as_int(i, j);
      int b = basin_mask.as_int(i, j);
      n_shelf_cells_per_basin[s][b]++;
      n_shelf_cells[s]++;
    }

    for (int s = 0; s < m_n_shelves; s++) {
      n_shelf_cells[s] = GlobalSum(m_grid->com, n_shelf_cells[s]);
      for (int b = 0; b < m_n_basins; b++) {
        n_shelf_cells_per_basin[s][b] = GlobalSum(m_grid->com, n_shelf_cells_per_basin[s][b]);
      }
    }
  }

  // now set potential temperature and salinity box 0:

  int low_temperature_counter = 0;
  for (Points p(*m_grid); p; p.next()) {
    const int i = p.i(), j = p.j();

    // make sure all temperatures are zero at the beginning of each time step
    Toc_box0(i, j) = 0.0; // in K
    Soc_box0(i, j) = 0.0; // in psu

    int s = shelf_mask.as_int(i, j);

    if (mask.as_int(i, j) == MASK_FLOATING and s > 0) {
      // note: shelf_mask = 0 in lakes

      // weighted input depending on the number of shelf cells in each basin
      for (int b = 1; b < m_n_basins; b++) { //Note: b=0 yields nan
        Toc_box0(i, j) += basin_temperature[b] * n_shelf_cells_per_basin[s][b] / (double)n_shelf_cells[s];
        Soc_box0(i, j) += basin_salinity[b] * n_shelf_cells_per_basin[s][b] / (double)n_shelf_cells[s];
      }

      double theta_pm = physics.theta_pm(Soc_box0(i, j), physics.pressure(ice_thickness(i, j)));

      // temperature input for grounding line box should not be below pressure melting point
      if (Toc_box0(i, j) < theta_pm) {
        // Setting Toc_box0 a little higher than theta_pm ensures that later equations are well solvable.
        Toc_box0(i, j) = theta_pm + 0.001;
        low_temperature_counter += 1;
      }
    }
  }

  low_temperature_counter = GlobalSum(m_grid->com, low_temperature_counter);
  if (low_temperature_counter > 0) {
    m_log->message(2, "PICO ocean warning: temperature has been below pressure melting temperature in %d cases,\n"
                      "setting it to pressure melting temperature\n",
                   low_temperature_counter);
  }
}

/*!
 * Use the simpler parameterization due to [@ref BeckmannGoosse2003] to set default
 * sub-shelf temperature and melt rate values.
 *
 * At grid points containing floating ice not connected to the ocean, set the basal melt
 * rate to zero and set basal temperature to the pressure melting point.
 */
void Pico::beckmann_goosse(const PicoPhysics &physics,
                           const IceModelVec2S &ice_thickness,
                           const IceModelVec2Int &shelf_mask,
                           const IceModelVec2CellType &cell_type,
                           const IceModelVec2S &Toc_box0,
                           const IceModelVec2S &Soc_box0,
                           IceModelVec2S &basal_melt_rate,
                           IceModelVec2S &basal_temperature,
                           IceModelVec2S &Toc,
                           IceModelVec2S &Soc) {

  const double T0          = m_config->get_number("constants.fresh_water.melting_point_temperature"),
               beta_CC     = m_config->get_number("constants.ice.beta_Clausius_Clapeyron"),
               g           = m_config->get_number("constants.standard_gravity"),
               ice_density = m_config->get_number("constants.ice.density");

  IceModelVec::AccessList list{ &ice_thickness, &cell_type, &shelf_mask,      &Toc_box0,          &Soc_box0,
                                &Toc,           &Soc,       &basal_melt_rate, &basal_temperature };

  for (Points p(*m_grid); p; p.next()) {
    const int i = p.i(), j = p.j();

    if (cell_type.floating_ice(i, j)) {
      if (shelf_mask.as_int(i, j) > 0) {
        double pressure = physics.pressure(ice_thickness(i, j));

        basal_melt_rate(i, j) =
            physics.melt_rate_beckmann_goosse(physics.theta_pm(Soc_box0(i, j), pressure), Toc_box0(i, j));
        basal_temperature(i, j) = physics.T_pm(Soc_box0(i, j), pressure);

        // diagnostic outputs
        Toc(i, j) = Toc_box0(i, j); // in Kelvin
        Soc(i, j) = Soc_box0(i, j); // in psu
      } else {
        // Floating ice cells not connected to the ocean.
        const double pressure = ice_density * g * ice_thickness(i, j); // FIXME issue #15

        basal_temperature(i, j) = T0 - beta_CC * pressure;
        basal_melt_rate(i, j)   = 0.0;
      }
    }
  }
}


void Pico::process_box1(const PicoPhysics &physics,
                        const IceModelVec2S &ice_thickness,
                        const IceModelVec2Int &shelf_mask,
                        const IceModelVec2Int &box_mask,
                        const IceModelVec2S &Toc_box0,
                        const IceModelVec2S &Soc_box0,
                        IceModelVec2S &basal_melt_rate,
                        IceModelVec2S &basal_temperature,
                        IceModelVec2S &T_star,
                        IceModelVec2S &Toc,
                        IceModelVec2S &Soc,
                        IceModelVec2S &overturning) {

  std::vector<double> box1_area(m_n_shelves);

  compute_box_area(1, shelf_mask, box_mask, box1_area);

  IceModelVec::AccessList list{ &ice_thickness, &shelf_mask, &box_mask,    &T_star,          &Toc_box0,          &Toc,
                                &Soc_box0,      &Soc,        &overturning, &basal_melt_rate, &basal_temperature };

  int n_Toc_failures = 0;

  // basal melt rate, ambient temperature and salinity and overturning calculation
  // for each box1 grid cell.
  for (Points p(*m_grid); p; p.next()) {
    const int i = p.i(), j = p.j();

    int shelf_id = shelf_mask.as_int(i, j);

    if (box_mask.as_int(i, j) == 1 and shelf_id > 0) {

      const double pressure = physics.pressure(ice_thickness(i, j));

      T_star(i, j) = physics.T_star(Soc_box0(i, j), Toc_box0(i, j), pressure);

      auto Toc_box1 = physics.Toc_box1(box1_area[shelf_id], T_star(i, j), Soc_box0(i, j), Toc_box0(i, j));

      // This can only happen if T_star > 0.25*p_coeff, in particular T_star > 0
      // which can only happen for values of Toc_box0 close to the local pressure melting point
      if (Toc_box1.failed) {
        m_log->message(5, "PICO ocean WARNING: negative square root argument at %d, %d\n"
                          "probably because of positive T_star=%f \n"
                          "Not aborting, but setting square root to 0... \n",
                       i, j, T_star(i, j));

        n_Toc_failures += 1;
      }

      Toc(i, j) = Toc_box1.value;
      Soc(i, j) = physics.Soc_box1(Toc_box0(i, j), Soc_box0(i, j), Toc(i, j)); // in psu

      overturning(i, j) = physics.overturning(Soc_box0(i, j), Soc(i, j), Toc_box0(i, j), Toc(i, j));

      // main outputs
      basal_melt_rate(i, j)    = physics.melt_rate(physics.theta_pm(Soc(i, j), pressure), Toc(i, j));
      basal_temperature(i, j) = physics.T_pm(Soc(i, j), pressure);
    }
  }

  n_Toc_failures = GlobalSum(m_grid->com, n_Toc_failures);
  if (n_Toc_failures > 0) {
    m_log->message(2, "PICO ocean warning: square-root argument for temperature calculation "
                      "has been negative in %d cases!\n",
                   n_Toc_failures);
  }
}

void Pico::process_other_boxes(const PicoPhysics &physics,
                               const IceModelVec2S &ice_thickness,
                               const IceModelVec2Int &shelf_mask,
                               const IceModelVec2Int &box_mask,
                               IceModelVec2S &basal_melt_rate,
                               IceModelVec2S &basal_temperature,
                               IceModelVec2S &T_star,
                               IceModelVec2S &Toc,
                               IceModelVec2S &Soc) {

  std::vector<double> overturning(m_n_shelves, 0.0);
  std::vector<double> salinity(m_n_shelves, 0.0);
  std::vector<double> temperature(m_n_shelves, 0.0);

  // get average overturning from box 1 that is used as input later
  compute_box_average(1, m_overturning, shelf_mask, box_mask, overturning);

  std::vector<bool> use_beckmann_goosse(m_n_shelves);

  IceModelVec::AccessList list{ &ice_thickness, &shelf_mask,      &box_mask,           &T_star,   &Toc,
                                &Soc,           &basal_melt_rate, &basal_temperature };

  // Iterate over all boxes i for i > 1
  for (int box = 2; box <= m_n_boxes; ++box) {

    compute_box_average(box - 1, Toc, shelf_mask, box_mask, temperature);
    compute_box_average(box - 1, Soc, shelf_mask, box_mask, salinity);

    // find all the shelves where we should fall back to the Beckmann-Goosse
    // parameterization
    for (int s = 1; s < m_n_shelves; ++s) {
      if (salinity[s] == 0.0 or temperature[s] == 0.0 or overturning[s] == 0.0) {
        use_beckmann_goosse[s] = true;
      } else {
        use_beckmann_goosse[s] = false;
      }
    }

    std::vector<double> box_area;
    compute_box_area(box, shelf_mask, box_mask, box_area);

    int n_beckmann_goosse_cells = 0;

    for (Points p(*m_grid); p; p.next()) {
      const int i = p.i(), j = p.j();

      int shelf_id = shelf_mask.as_int(i, j);

      if (box_mask.as_int(i, j) == box and shelf_id > 0) {

        if (use_beckmann_goosse[shelf_id]) {
          n_beckmann_goosse_cells += 1;
          continue;
        }

        // Get the input from previous box
        const double
          S_previous       = salinity[shelf_id],
          T_previous       = temperature[shelf_id],
          overturning_box1 = overturning[shelf_id];

        {
          double pressure = physics.pressure(ice_thickness(i, j));

          // diagnostic outputs
          T_star(i, j) = physics.T_star(S_previous, T_previous, pressure);
          Toc(i, j)    = physics.Toc(box_area[shelf_id], T_previous, T_star(i, j), overturning_box1, S_previous);
          Soc(i, j)    = physics.Soc(S_previous, T_previous, Toc(i, j));

          // main outputs: basal melt rate and temperature
          basal_melt_rate(i, j)   = physics.melt_rate(physics.theta_pm(Soc(i, j), pressure), Toc(i, j));
          basal_temperature(i, j) = physics.T_pm(Soc(i, j), pressure);
        }
      }
    } // loop over grid points

    n_beckmann_goosse_cells = GlobalSum(m_grid->com, n_beckmann_goosse_cells);
    if (n_beckmann_goosse_cells > 0) {
      m_log->message(2, "PICO ocean WARNING: box %d, no boundary data from previous box in %d case(s)!\n"
                        "switching to Beckmann Goosse (2003) meltrate calculation\n",
                     box, n_beckmann_goosse_cells);
    }

  } // loop over boxes
}

/*!
* Extend basal melt rates to grounded and ocean neighbors for consitency with subgl_melt.
* Note that melt rates are then simply interpolated into partially floating cells, they
* are not included in the calculations of PICO.
*/
void Pico::extend_basal_melt_rates(const IceModelVec2CellType &cell_type, IceModelVec2S &basal_melt_rate) {

  IceModelVec::AccessList list{&cell_type, &basal_melt_rate};

  for (Points p(*m_grid); p; p.next()) {

    const int i = p.i(), j = p.j();

    auto M = cell_type.int_box(i, j);

    bool potential_partially_filled_cell =
      ((M.ij == MASK_GROUNDED or M.ij == MASK_ICE_FREE_OCEAN) and
       (M.w  == MASK_FLOATING or M.e == MASK_FLOATING or M.s == MASK_FLOATING or M.n == MASK_FLOATING or
        M.sw == MASK_FLOATING or M.nw == MASK_FLOATING or M.se == MASK_FLOATING or M.ne == MASK_FLOATING) );

    if (potential_partially_filled_cell) {
      auto BMR = basal_melt_rate.box(i, j);

      int N = 0;
      double melt_sum = 0.0;

      melt_sum += M.nw == MASK_FLOATING ? (++N, BMR.nw) : 0.0;
      melt_sum += M.n  == MASK_FLOATING ? (++N, BMR.n)  : 0.0;
      melt_sum += M.ne == MASK_FLOATING ? (++N, BMR.ne) : 0.0;
      melt_sum += M.e  == MASK_FLOATING ? (++N, BMR.e)  : 0.0;
      melt_sum += M.se == MASK_FLOATING ? (++N, BMR.se) : 0.0;
      melt_sum += M.s  == MASK_FLOATING ? (++N, BMR.s)  : 0.0;
      melt_sum += M.sw == MASK_FLOATING ? (++N, BMR.sw) : 0.0;
      melt_sum += M.w  == MASK_FLOATING ? (++N, BMR.w)  : 0.0;

      if (N != 0) { // If there are floating neigbors, return average melt rates
        basal_melt_rate(i, j) = melt_sum / N;
      }
    }
  } // end of the loop over grid points
}



// Write diagnostic variables to extra files if requested
DiagnosticList Pico::diagnostics_impl() const {

  DiagnosticList result = {
    { "basins",                 Diagnostic::wrap(m_basin_mask) },
    { "pico_overturning",       Diagnostic::wrap(m_overturning) },
    { "pico_salinity_box0",     Diagnostic::wrap(m_Soc_box0) },
    { "pico_temperature_box0",  Diagnostic::wrap(m_Toc_box0) },
    { "pico_box_mask",          Diagnostic::wrap(m_geometry->box_mask()) },
    { "pico_shelf_mask",        Diagnostic::wrap(m_geometry->ice_shelf_mask()) },
    { "pico_ice_rise_mask",     Diagnostic::wrap(m_geometry->ice_rise_mask()) },
    { "pico_basal_melt_rate",   Diagnostic::wrap(m_basal_melt_rate) },
    { "pico_contshelf_mask",    Diagnostic::wrap(m_geometry->continental_shelf_mask()) },
    { "pico_salinity",          Diagnostic::wrap(m_Soc) },
    { "pico_temperature",       Diagnostic::wrap(m_Toc) },
    { "pico_T_star",            Diagnostic::wrap(m_T_star) },
    { "pico_basal_temperature", Diagnostic::wrap(*m_shelf_base_temperature) },
  };

  return combine(result, OceanModel::diagnostics_impl());
}

/*!
 * For each shelf, compute average of a given field over the box with id `box_id`.
 *
 * This method is used to get inputs from a previous box for the next one.
 */
void Pico::compute_box_average(int box_id,
                               const IceModelVec2S &field,
                               const IceModelVec2Int &shelf_mask,
                               const IceModelVec2Int &box_mask,
                               std::vector<double> &result) {

  IceModelVec::AccessList list{ &field, &shelf_mask, &box_mask };

  std::vector<int> n_cells_per_box(m_n_shelves, 0);

  // fill results with zeros
  result.resize(m_n_shelves);
  for (int s = 0; s < m_n_shelves; ++s) {
    result[s] = 0.0;
  }

  // compute the sum of field in each shelf's box box_id
  for (Points p(*m_grid); p; p.next()) {
    const int i = p.i(), j = p.j();

    int shelf_id = shelf_mask.as_int(i, j);

    if (box_mask.as_int(i, j) == box_id) {
      n_cells_per_box[shelf_id] += 1;
      result[shelf_id] += field(i, j);
    }
  }

  // compute the global sum and average
  for (int s = 0; s < m_n_shelves; ++s) {
    auto n_cells = GlobalSum(m_grid->com, n_cells_per_box[s]);

    result[s] = GlobalSum(m_grid->com, result[s]);

    if (n_cells > 0) {
      result[s] /= (double)n_cells;
    }
  }
}

/*!
 * For all shelves compute areas of boxes with id `box_id`.
 *
 * @param[in] box_mask box index mask
 * @param[out] result resulting box areas.
 *
 * Note: shelf and box indexes start from 1.
 */
void Pico::compute_box_area(int box_id,
                            const IceModelVec2Int &shelf_mask,
                            const IceModelVec2Int &box_mask,
                            std::vector<double> &result) {
  result.resize(m_n_shelves);

  IceModelVec::AccessList list{ &shelf_mask, &box_mask };

  auto cell_area = m_grid->cell_area();

  for (Points p(*m_grid); p; p.next()) {
    const int i = p.i(), j = p.j();

    int shelf_id = shelf_mask.as_int(i, j);

    if (shelf_id > 0 and box_mask.as_int(i, j) == box_id) {
      result[shelf_id] += cell_area;
    }
  }

  // compute global sums
  for (int s = 1; s < m_n_shelves; ++s) {
    result[s] = GlobalSum(m_grid->com, result[s]);
  }
}

} // end of namespace ocean
} // end of namespace pism<|MERGE_RESOLUTION|>--- conflicted
+++ resolved
@@ -97,80 +97,40 @@
                               "salinity of the adjacent ocean",
                               "g/kg", "g/kg", "", 0);
 
-<<<<<<< HEAD
-  m_basin_mask.set_attrs("climate_forcing", "mask determines basins for PICO", "", "");
-
-  // computed salinity in ocean boxes
-  m_Soc.set_attrs("model_state", "ocean salinity field", "g/kg", "ocean salinity field");
-  m_Soc.metadata().set_number("_FillValue", 0.0);
-
-  // salinity input for box 1
-  m_Soc_box0.set_attrs("model_state", "ocean base salinity field", "g/kg",
-                       "ocean base salinity field");
-  m_Soc_box0.metadata().set_number("_FillValue", 0.0);
-
-  // computed temperature in ocean boxes
-  m_Toc.set_attrs("model_state", "ocean temperature field", "K", "ocean temperature field");
-  m_Toc.metadata().set_number("_FillValue", 0.0);
-
-  // temperature input for box 1
-  m_Toc_box0.set_attrs("model_state", "ocean base temperature", "K", "ocean base temperature");
-  m_Toc_box0.metadata().set_number("_FillValue", 0.0);
-
-  m_T_star.set_attrs("model_state", "T_star field", "degree C", "T_star field");
-  m_T_star.metadata().set_number("_FillValue", 0.0);
-
-  m_overturning.set_attrs("model_state", "cavity overturning", "m^3 s-1", "cavity overturning");
-  m_overturning.metadata().set_number("_FillValue", 0.0);
-
-  m_basal_melt_rate.set_attrs("model_state", "PICO sub-shelf melt rate", "m/s",
-                              "PICO sub-shelf melt rate");
-  m_basal_melt_rate.metadata().set_string("glaciological_units", "m year-1");
-  m_basal_melt_rate.metadata().set_number("_FillValue", 0.0);
-=======
-  m_basin_mask.create(m_grid, "basins", WITH_GHOSTS);
   m_basin_mask.set_attrs("climate_forcing", "mask determines basins for PICO",
                          "", "", "", 0);
 
   // computed salinity in ocean boxes
-  m_Soc.create(m_grid, "pico_salinity", WITHOUT_GHOSTS);
   m_Soc.set_attrs("model_state", "ocean salinity field",
                   "g/kg", "g/kg", "ocean salinity field", 0);
-  m_Soc.metadata().set_double("_FillValue", 0.0);
+  m_Soc.metadata().set_number("_FillValue", 0.0);
 
   // salinity input for box 1
-  m_Soc_box0.create(m_grid, "pico_salinity_box0", WITHOUT_GHOSTS);
   m_Soc_box0.set_attrs("model_state", "ocean base salinity field",
                        "g/kg", "g/kg", "", 0);
-  m_Soc_box0.metadata().set_double("_FillValue", 0.0);
+  m_Soc_box0.metadata().set_number("_FillValue", 0.0);
 
   // computed temperature in ocean boxes
-  m_Toc.create(m_grid, "pico_temperature", WITHOUT_GHOSTS);
   m_Toc.set_attrs("model_state", "ocean temperature field",
                   "K", "K", "", 0);
-  m_Toc.metadata().set_double("_FillValue", 0.0);
+  m_Toc.metadata().set_number("_FillValue", 0.0);
 
   // temperature input for box 1
-  m_Toc_box0.create(m_grid, "pico_temperature_box0", WITHOUT_GHOSTS);
   m_Toc_box0.set_attrs("model_state", "ocean base temperature",
                        "K", "K", "", 0);
-  m_Toc_box0.metadata().set_double("_FillValue", 0.0);
-
-  m_T_star.create(m_grid, "pico_T_star", WITHOUT_GHOSTS);
+  m_Toc_box0.metadata().set_number("_FillValue", 0.0);
+
   m_T_star.set_attrs("model_state", "T_star field",
                      "degree C", "degree C", "", 0);
-  m_T_star.metadata().set_double("_FillValue", 0.0);
-
-  m_overturning.create(m_grid, "pico_overturning", WITHOUT_GHOSTS);
+  m_T_star.metadata().set_number("_FillValue", 0.0);
+
   m_overturning.set_attrs("model_state", "cavity overturning",
                           "m^3 s-1", "m^3 s-1", "", 0);
-  m_overturning.metadata().set_double("_FillValue", 0.0);
-
-  m_basal_melt_rate.create(m_grid, "pico_basal_melt_rate", WITHOUT_GHOSTS);
+  m_overturning.metadata().set_number("_FillValue", 0.0);
+
   m_basal_melt_rate.set_attrs("model_state", "PICO sub-shelf melt rate",
                               "m s-1", "m year-1", "", 0);
-  m_basal_melt_rate.metadata().set_double("_FillValue", 0.0);
->>>>>>> e783d014
+  m_basal_melt_rate.metadata().set_number("_FillValue", 0.0);
 
   m_shelf_base_temperature->metadata().set_number("_FillValue", 0.0);
 
