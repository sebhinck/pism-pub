/* Copyright (C) 2018 PISM Authors
 *
 * This file is part of PISM.
 *
 * PISM is free software; you can redistribute it and/or modify it under the
 * terms of the GNU General Public License as published by the Free Software
 * Foundation; either version 3 of the License, or (at your option) any later
 * version.
 *
 * PISM is distributed in the hope that it will be useful, but WITHOUT ANY
 * WARRANTY; without even the implied warranty of MERCHANTABILITY or FITNESS
 * FOR A PARTICULAR PURPOSE.  See the GNU General Public License for more
 * details.
 *
 * You should have received a copy of the GNU General Public License
 * along with PISM; if not, write to the Free Software
 * Foundation, Inc., 51 Franklin St, Fifth Floor, Boston, MA  02110-1301  USA
 */

#include "pism/util/pism_options.hh"
#include "pism/util/Vars.hh"
#include "pism/geometry/Geometry.hh"

#include "Gradual.hh"
#include "LakeLevel_ConnectedComponents.hh"

namespace pism {
namespace ocean {
namespace lake_level {

Gradual::Gradual(IceGrid::ConstPtr grid,
                 std::shared_ptr<LakeLevel> in)
  : LakeLevel(grid, in) {

  //Set default filling rate for lakes
  m_max_lake_fill_rate = units::convert(m_sys, 10.0, "m/years", "m/seconds");
}


void Gradual::init_impl(const Geometry &geometry) {
  m_input_model->init(geometry);

  {
    IceModelVec2S tmp;
    tmp.create(m_grid, "effective_lake_level_elevation", WITHOUT_GHOSTS);
    tmp.set_attrs("diagnostic",
                  "lake level elevation, relative to the geoid",
                  "meter", "");
    tmp.metadata().set_double("_FillValue", m_fill_value);

    InputOptions opts = process_input_options(m_grid->com, m_config);

    if (opts.type == INIT_RESTART) {

      m_log->message(2, "* Reading lake level forcing from '%s' for re-starting...\n",
                    opts.filename.c_str());

      PIO file(m_grid->com, "guess_mode", opts.filename, PISM_READONLY);
      const unsigned int time_length = file.inq_nrecords(),
                        last_record = time_length > 0 ? time_length - 1 : 0;

      tmp.read(file, last_record);

      file.close();
    } else {
      tmp.set(m_fill_value);
    }

    // Support regridding. This is needed to ensure that initialization using "-i" is
    // equivalent to "-i ... -bootstrap -regrid_file ..."
    {
      regrid("lake gradual filling modifier", tmp,
            REGRID_WITHOUT_REGRID_VARS);
    }

    m_lake_level.copy_from(tmp);
  }

  double max_lake_fill_rate_m_y = units::convert(m_sys, m_max_lake_fill_rate,
                                                 "m/seconds", "m/year");
  max_lake_fill_rate_m_y = options::Real("-lake_gradual_max_fill_rate",
                                         "Maximum rate at which lakes do fill (m/year)",
                                         max_lake_fill_rate_m_y);
  m_max_lake_fill_rate = units::convert(m_sys, max_lake_fill_rate_m_y, "m/year", "m/seconds");
}

void Gradual::update_impl(const Geometry &geometry, double t, double dt) {
  m_input_model->update(geometry, t, dt);

  IceModelVec2S target_level;
  target_level.create(m_grid, "target_level", WITHOUT_GHOSTS);
  target_level.set_attrs("model_state", "target lake level",
                         "m", "target_level");

  target_level.copy_from(m_input_model->elevation());

  const IceModelVec2S &bed = geometry.bed_elevation,
                      &thk = geometry.ice_thickness,
                      &sl  = geometry.sea_level_elevation;

<<<<<<< HEAD
  gradually_fill(dt, target_level, bed, thk, sl);
}
=======
  IceModelVec2S min_level(m_grid, "min_level", WITHOUT_GHOSTS),
                max_level(m_grid, "max_level", WITHOUT_GHOSTS),
                min_bed(m_grid, "min_bed", WITHOUT_GHOSTS);

  { //Compute min max level and min bed...
    ParallelSection ParSec(m_grid->com);
    try {
      // Initialze LakeProperties Model
      LakePropertiesCC LpCC(m_grid, m_fill_value, target_level,
                            m_lake_level, *bed);
      LpCC.getLakeProperties(min_level, max_level, min_bed);
    } catch (...) {
      ParSec.failed();
    }
    ParSec.check();
  }
>>>>>>> 2243f99d

  prepareLakeLevel(target_level, *bed, min_level, min_bed);

  gradually_fill(dt, target_level, *bed, *thk, *sl, min_level, max_level, min_bed);
}


void Gradual::prepareLakeLevel(const IceModelVec2S &target_level,
                               const IceModelVec2S &bed,
                               const IceModelVec2S &min_level,
                               const IceModelVec2S &min_bed) {
  IceModelVec2Int exp_mask;
  exp_mask.create(m_grid, "expansion_mask", WITHOUT_GHOSTS);

  {
    ParallelSection ParSec(m_grid->com);
    try {
      FilterExpansionCC FExCC(m_grid, m_fill_value);
      FExCC.filter_ext(m_lake_level, target_level, exp_mask);
    } catch (...) {
      ParSec.failed();
    }
    ParSec.check();
  }

  {
    IceModelVec::AccessList list{ &m_lake_level, &min_level,
                                  &min_bed, &exp_mask };
    //Update lake extend depending on exp_mask
    ParallelSection ParSec(m_grid->com);
    try {
      for (Points p(*m_grid); p; p.next()) {
        const int i = p.i(), j = p.j();

        const int mask_ij = exp_mask.as_int(i, j);
        if (mask_ij == 1) {
          //New lake basin
          m_lake_level(i, j) = min_bed(i, j);
        } else if (mask_ij == 2) {
          //Extend existing lake by new cells
          m_lake_level(i, j) = min_level(i, j);
        }
      }
    } catch (...) {
      ParSec.failed();
    }
    ParSec.check();
  }

  m_lake_level.update_ghosts();
}


void Gradual::gradually_fill(double dt,
                             const IceModelVec2S &target_level,
                             const IceModelVec2S &bed,
                             const IceModelVec2S &thk,
                             const IceModelVec2S &sea_level,
                             const IceModelVec2S &min_level,
                             const IceModelVec2S &max_level,
                             const IceModelVec2S &min_bed) {

  const double dh_max = m_max_lake_fill_rate * dt;

  GeometryCalculator gc(*m_config);

  IceModelVec::AccessList list{ &m_lake_level, &target_level,
                                &min_level, &max_level, &min_bed,
                                &sea_level, &bed, &thk };
  //Update lakes
  ParallelSection ParSec(m_grid->com);
  try {
    for (Points p(*m_grid); p; p.next()) {
      const int i = p.i(), j = p.j();

      if (gc.islake(m_lake_level(i, j))) {
        const double current_ij = m_lake_level(i, j),
                     target_ij  = target_level(i, j);

        const bool rising = ((current_ij < target_ij) and gc.islake(target_ij)) ? true : false;
        if (rising) {
          const double min_ij = min_level(i, j),
                       new_level = min_ij + std::min(dh_max, (target_ij - min_ij));
          if (new_level > current_ij) {
            m_lake_level(i, j) = new_level;
          }
        } else {
          const double max_ij = max_level(i, j),
                       dh_ij = gc.islake(target_ij) ? (current_ij - target_ij) : dh_max,
                       new_level = max_ij - std::min(dh_max, dh_ij);
          if (new_level > bed(i, j)
              and not mask::ocean(gc.mask(sea_level(i, j), bed(i, j), thk(i, j)))) {
            if (new_level < current_ij) {
              m_lake_level(i, j) = new_level;
            }
          } else {
            m_lake_level(i, j) = m_fill_value;
          }
        }
      }
    }
  } catch (...) {
    ParSec.failed();
  }
  ParSec.check();
}

} // end of namespace lake_level
} // end of namespace ocean
} // end of namespace pism<|MERGE_RESOLUTION|>--- conflicted
+++ resolved
@@ -98,10 +98,6 @@
                       &thk = geometry.ice_thickness,
                       &sl  = geometry.sea_level_elevation;
 
-<<<<<<< HEAD
-  gradually_fill(dt, target_level, bed, thk, sl);
-}
-=======
   IceModelVec2S min_level(m_grid, "min_level", WITHOUT_GHOSTS),
                 max_level(m_grid, "max_level", WITHOUT_GHOSTS),
                 min_bed(m_grid, "min_bed", WITHOUT_GHOSTS);
@@ -111,18 +107,17 @@
     try {
       // Initialze LakeProperties Model
       LakePropertiesCC LpCC(m_grid, m_fill_value, target_level,
-                            m_lake_level, *bed);
+                            m_lake_level, bed);
       LpCC.getLakeProperties(min_level, max_level, min_bed);
     } catch (...) {
       ParSec.failed();
     }
     ParSec.check();
   }
->>>>>>> 2243f99d
-
-  prepareLakeLevel(target_level, *bed, min_level, min_bed);
-
-  gradually_fill(dt, target_level, *bed, *thk, *sl, min_level, max_level, min_bed);
+
+  prepareLakeLevel(target_level, bed, min_level, min_bed);
+
+  gradually_fill(dt, target_level, bed, thk, sl, min_level, max_level, min_bed);
 }
 
 
