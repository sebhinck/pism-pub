// Copyright (C) 2008-2016 Ed Bueler, Constantine Khroulev, Ricarda Winkelmann,
// Gudfinna Adalgeirsdottir, Andy Aschwanden and Torsten Albrecht
//
// This file is part of PISM.
//
// PISM is free software; you can redistribute it and/or modify it under the
// terms of the GNU General Public License as published by the Free Software
// Foundation; either version 3 of the License, or (at your option) any later
// version.
//
// PISM is distributed in the hope that it will be useful, but WITHOUT ANY
// WARRANTY; without even the implied warranty of MERCHANTABILITY or FITNESS
// FOR A PARTICULAR PURPOSE.  See the GNU General Public License for more
// details.
//
// You should have received a copy of the GNU General Public License
// along with PISM; if not, write to the Free Software
// Foundation, Inc., 51 Franklin St, Fifth Floor, Boston, MA  02110-1301  USA

#include <gsl/gsl_math.h>

#include "POConstantPIK.hh"
#include "base/util/PISMVars.hh"
#include "base/util/PISMConfigInterface.hh"
#include "base/util/IceGrid.hh"
#include "base/util/iceModelVec.hh"
#include "base/util/pism_options.hh"
#include "base/util/io/io_helpers.hh"
#include "base/util/MaxTimestep.hh"
#include "base/util/pism_utilities.hh"

namespace pism {
namespace ocean {

PIK::PIK(IceGrid::ConstPtr g)
  : OceanModel(g),
    m_shelfbmassflux(m_sys, "shelfbmassflux"),
    m_shelfbtemp(m_sys, "shelfbtemp")
{
  m_shelfbmassflux.set_string("pism_intent", "climate_state");
  m_shelfbmassflux.set_string("long_name",
                            "ice mass flux from ice shelf base (positive flux is loss from ice shelf)");
  m_shelfbmassflux.set_string("units", "kg m-2 s-1");
  m_shelfbmassflux.set_string("glaciological_units", "kg m-2 year-1");

  m_shelfbtemp.set_string("pism_intent", "climate_state");
  m_shelfbtemp.set_string("long_name",
                        "absolute temperature at ice shelf base");
  m_shelfbtemp.set_string("units", "Kelvin");

  m_meltfactor = m_config->get_double("ocean.pik_melt_factor");
}

PIK::~PIK() {
  // empty
}

void PIK::init_impl() {

  m_t = m_dt = GSL_NAN;  // every re-init restarts the clock

  m_log->message(2,
             "* Initializing the constant (PIK) ocean model...\n");

  m_meltfactor = options::Real("-meltfactor_pik",
                             "Use as a melt factor as in sub-shelf-melting"
                             " parameterization of [@ref Martinetal2011]",
                             m_meltfactor);
}

MaxTimestep PIK::max_timestep_impl(double t) {
  (void) t;
  return MaxTimestep();
}

void PIK::update_impl(double my_t, double my_dt) {
  m_t = my_t;
  m_dt = my_dt;
}

void PIK::sea_level_elevation_impl(double &result) const {
  result = m_sea_level;
}

void PIK::shelf_base_temperature_impl(IceModelVec2S &result) const {
  const double
    T0          = m_config->get_double("constants.fresh_water.melting_point_temperature"), // K
    beta_CC     = m_config->get_double("constants.ice.beta_Clausius_Clapeyron"),
    g           = m_config->get_double("constants.standard_gravity"),
    ice_density = m_config->get_double("constants.ice.density");

  const IceModelVec2S &H = *m_grid->variables().get_2d_scalar("land_ice_thickness");

  IceModelVec::AccessList list;
  list.add(H);
  list.add(result);
  for (Points p(*m_grid); p; p.next()) {
    const int i = p.i(), j = p.j();
    const double pressure = ice_density * g * H(i,j); // FIXME task #7297
    // temp is set to melting point at depth
    result(i,j) = T0 - beta_CC * pressure;
  }
}

//! \brief Computes mass flux in [kg m-2 s-1].
/*!
 * Assumes that mass flux is proportional to the shelf-base heat flux.
 */
void PIK::shelf_base_mass_flux_impl(IceModelVec2S &result) const {
  const double
    L                 = m_config->get_double("constants.fresh_water.latent_heat_of_fusion"),
    sea_water_density = m_config->get_double("constants.sea_water.density"),
    ice_density       = m_config->get_double("constants.ice.density"),
    c_p_ocean         = 3974.0, // J/(K*kg), specific heat capacity of ocean mixed layer
    gamma_T           = 1e-4,   // m/s, thermal exchange velocity
    ocean_salinity    = 35.0,   // g/kg
    T_ocean           = units::convert(m_sys, -1.7, "Celsius", "Kelvin");   //Default in PISM-PIK

  //FIXME: gamma_T should be a function of the friction velocity, not a const

  const IceModelVec2S &H = *m_grid->variables().get_2d_scalar("land_ice_thickness");

  IceModelVec::AccessList list;
  list.add(H);
  list.add(result);
  for (Points p(*m_grid); p; p.next()) {
    const int i = p.i(), j = p.j();

    // compute T_f(i, j) according to beckmann_goosse03, which has the
    // meaning of the freezing temperature of the ocean water directly
    // under the shelf, (of salinity 35psu) [this is related to the
    // Pressure Melting Temperature, see beckmann_goosse03 eq. 2 for
    // details]
    double
      shelfbaseelev = - (ice_density / sea_water_density) * H(i,j),
      T_f           = 273.15 + (0.0939 -0.057 * ocean_salinity + 7.64e-4 * shelfbaseelev);
    // add 273.15 to convert from Celsius to Kelvin

    // compute ocean_heat_flux according to beckmann_goosse03
    // positive, if T_oc > T_ice ==> heat flux FROM ocean TO ice
    double ocean_heat_flux = m_meltfactor * sea_water_density * c_p_ocean * gamma_T * (T_ocean - T_f); // in W/m^2

    // TODO: T_ocean -> field!

    // shelfbmassflux is positive if ice is freezing on; here it is always negative:
    // same sign as ocean_heat_flux (positive if massflux FROM ice TO ocean)
    result(i,j) = ocean_heat_flux / (L * ice_density); // m s-1

    // convert from [m s-1] to [kg m-2 s-1]:
    result(i,j) *= ice_density;
  }
}

void PIK::add_vars_to_output_impl(const std::string &keyword, std::set<std::string> &result) {
<<<<<<< HEAD
  if (keyword == "medium" || keyword == "big" || keyword == "2dbig") {
    result.insert(m_shelfbtemp.get_name());
    result.insert(m_shelfbmassflux.get_name());
=======
  if (keyword == "medium" || keyword == "big" || keyword == "big_2d") {
    result.insert("shelfbtemp");
    result.insert("shelfbmassflux");
>>>>>>> 75808528
  }
}

void PIK::define_variables_impl(const std::set<std::string> &vars, const PIO &nc,
                                          IO_Type nctype) {
  std::string order = m_config->get_string("output.variable_order");

  if (set_contains(vars, m_shelfbtemp)) {
    io::define_spatial_variable(m_shelfbtemp, *m_grid, nc, nctype, order, true);
  }

  if (set_contains(vars, m_shelfbmassflux)) {
    io::define_spatial_variable(m_shelfbmassflux, *m_grid, nc, nctype, order, true);
  }
}

void PIK::write_variables_impl(const std::set<std::string> &vars, const PIO &nc) {
  IceModelVec2S tmp;

  if (set_contains(vars, m_shelfbtemp)) {
    if (not tmp.was_created()) {
      tmp.create(m_grid, "tmp", WITHOUT_GHOSTS);
    }

    tmp.metadata() = m_shelfbtemp;
    shelf_base_temperature(tmp);
    tmp.write(nc);
  }

  if (set_contains(vars, m_shelfbmassflux)) {
    if (!tmp.was_created()) {
      tmp.create(m_grid, "tmp", WITHOUT_GHOSTS);
    }

    tmp.metadata() = m_shelfbmassflux;
    tmp.write_in_glaciological_units = true;
    shelf_base_mass_flux(tmp);
    tmp.write(nc);
  }
}

} // end of namespace ocean
} // end of namespace pism<|MERGE_RESOLUTION|>--- conflicted
+++ resolved
@@ -152,15 +152,9 @@
 }
 
 void PIK::add_vars_to_output_impl(const std::string &keyword, std::set<std::string> &result) {
-<<<<<<< HEAD
-  if (keyword == "medium" || keyword == "big" || keyword == "2dbig") {
+  if (keyword == "medium" || keyword == "big" || keyword == "big_2d") {
     result.insert(m_shelfbtemp.get_name());
     result.insert(m_shelfbmassflux.get_name());
-=======
-  if (keyword == "medium" || keyword == "big" || keyword == "big_2d") {
-    result.insert("shelfbtemp");
-    result.insert("shelfbmassflux");
->>>>>>> 75808528
   }
 }
 
