--- conflicted
+++ resolved
@@ -44,10 +44,7 @@
   : SurfaceModel(g, input),
     m_mass_flux(m_grid, "climatic_mass_balance", WITHOUT_GHOSTS),
     m_firn_depth(m_grid, "firn_depth", WITHOUT_GHOSTS),
-    m_snow_depth(m_grid, "snow_depth", WITHOUT_GHOSTS),
-    m_accumulation(m_grid, "surface_accumulation_flux", WITHOUT_GHOSTS),
-    m_melt(m_grid, "surface_melt_flux", WITHOUT_GHOSTS),
-    m_runoff(m_grid, "surface_runoff_flux", WITHOUT_GHOSTS) {
+    m_snow_depth(m_grid, "snow_depth", WITHOUT_GHOSTS) {
 
   m_sd_period                  = m_config->get_number("surface.pdd.std_dev.period");
   m_base_ddf.snow              = m_config->get_number("surface.pdd.factor_snow");
@@ -99,31 +96,11 @@
                            "Kelvin", "Kelvin", "", 0);
 
   m_mass_flux.set_attrs("diagnostic",
-<<<<<<< HEAD
-                                    "instantaneous surface mass balance (accumulation/ablation) rate",
-                                    "kg m-2 s-1",
-                                    "land_ice_surface_specific_mass_balance_flux");
-  m_mass_flux.metadata().set_string("glaciological_units", "kg m-2 year-1");
-  m_mass_flux.metadata().set_string("comment", "positive values correspond to ice gain");
-
-  // diagnostic fields:
-
-  {
-    m_accumulation.set_attrs("diagnostic", "surface accumulation (precipitation minus rain)",
-                             "kg m-2", "");
-
-    m_melt.set_attrs("diagnostic", "surface melt", "kg m-2", "");
-
-    m_runoff.set_attrs("diagnostic", "surface meltwater runoff",
-                       "kg m-2", "");
-  }
-=======
                         "instantaneous surface mass balance (accumulation/ablation) rate",
                         "kg m-2 s-1", "kg m-2 s-1",
                         "land_ice_surface_specific_mass_balance_flux", 0);
 
   m_mass_flux.metadata().set_string("comment", "positive values correspond to ice gain");
->>>>>>> e783d014
 
   m_snow_depth.set_attrs("diagnostic",
                          "snow cover depth (set to zero once a year)",
@@ -132,13 +109,8 @@
 
   m_firn_depth.set_attrs("diagnostic",
                          "firn cover depth",
-<<<<<<< HEAD
-                         "m", "");
+                         "m", "m", "", 0);
   m_firn_depth.metadata().set_number("valid_min", 0.0);
-=======
-                         "m", "m", "", 0);
-  m_firn_depth.metadata().set_double("valid_min", 0.0);
->>>>>>> e783d014
   m_firn_depth.set(0.0);
 
   m_temperature = allocate_temperature(g);
@@ -568,12 +540,7 @@
     set_attrs(long_name, standard_name, internal_units, external_units, 0);
     m_vars[0].set_string("cell_methods", "time: mean");
 
-<<<<<<< HEAD
-    double fill_value = units::convert(m_sys, m_fill_value, external_units, internal_units);
-    m_vars[0].set_number("_FillValue", fill_value);
-=======
-    m_vars[0].set_double("_FillValue", to_internal(m_fill_value));
->>>>>>> e783d014
+    m_vars[0].set_number("_FillValue", to_internal(m_fill_value));
   }
 
 protected:
@@ -634,12 +601,7 @@
     set_attrs(long_name, standard_name, internal_units, external_units, 0);
     m_vars[0].set_string("cell_methods", "time: mean");
 
-<<<<<<< HEAD
-    double fill_value = units::convert(m_sys, m_fill_value, external_units, internal_units);
-    m_vars[0].set_number("_FillValue", fill_value);
-=======
-    m_vars[0].set_double("_FillValue", to_internal(m_fill_value));
->>>>>>> e783d014
+    m_vars[0].set_number("_FillValue", to_internal(m_fill_value));
   }
 
 protected:
@@ -700,12 +662,7 @@
     set_attrs(long_name, "", internal_units, external_units, 0);
     m_vars[0].set_string("cell_methods", "time: mean");
 
-<<<<<<< HEAD
-    double fill_value = units::convert(m_sys, m_fill_value, external_units, internal_units);
-    m_vars[0].set_number("_FillValue", fill_value);
-=======
-    m_vars[0].set_double("_FillValue", to_internal(m_fill_value));
->>>>>>> e783d014
+    m_vars[0].set_number("_FillValue", to_internal(m_fill_value));
   }
 
 protected:
