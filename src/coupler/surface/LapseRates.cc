// Copyright (C) 2011, 2012, 2013, 2014, 2015, 2016, 2017, 2018, 2019 PISM Authors
//
// This file is part of PISM.
//
// PISM is free software; you can redistribute it and/or modify it under the
// terms of the GNU General Public License as published by the Free Software
// Foundation; either version 3 of the License, or (at your option) any later
// version.
//
// PISM is distributed in the hope that it will be useful, but WITHOUT ANY
// WARRANTY; without even the implied warranty of MERCHANTABILITY or FITNESS
// FOR A PARTICULAR PURPOSE.  See the GNU General Public License for more
// details.
//
// You should have received a copy of the GNU General Public License
// along with PISM; if not, write to the Free Software
// Foundation, Inc., 51 Franklin St, Fifth Floor, Boston, MA  02110-1301  USA

#include "LapseRates.hh"
#include "pism/coupler/util/options.hh"
#include "pism/coupler/util/lapse_rates.hh"
#include "pism/util/io/io_helpers.hh"
#include "pism/util/pism_utilities.hh"
#include "pism/util/pism_options.hh"
#include "pism/geometry/Geometry.hh"

namespace pism {
namespace surface {

LapseRates::LapseRates(IceGrid::ConstPtr g, std::shared_ptr<SurfaceModel> in)
  : SurfaceModel(g, in) {

  {
    m_smb_lapse_rate = m_config->get_number("surface.lapse_rate.smb_lapse_rate",
                                            "(m / s) / m");
    // convert from [m s-1 / m] to [kg m-2 s-1 / m]
    m_smb_lapse_rate *= m_config->get_number("constants.ice.density");
  }

  m_temp_lapse_rate = m_config->get_number("surface.lapse_rate.temperature_lapse_rate",
                                           "K / m");

  {
    ForcingOptions opt(*m_grid->ctx(), "surface.lapse_rate");

    unsigned int buffer_size = m_config->get_number("input.forcing.buffer_size");
    unsigned int evaluations_per_year = m_config->get_number("input.forcing.evaluations_per_year");
    bool periodic = opt.period > 0;

    PIO file(m_grid->com, "netcdf3", opt.filename, PISM_READONLY);

    m_reference_surface = IceModelVec2T::ForcingField(m_grid,
                                                      file,
                                                      "usurf",
                                                      "", // no standard name
                                                      buffer_size,
                                                      evaluations_per_year,
<<<<<<< HEAD
                                                      periodic,
                                                      LINEAR);
    m_reference_surface->set_attrs("climate_forcing", "ice surface elevation", "m",
                                   "surface_altitude", 0);
=======
                                                      periodic);
    m_reference_surface->set_attrs("climate_forcing", "ice surface elevation",
                                   "m", "m", "surface_altitude", 0);
>>>>>>> e783d014
  }

  m_mass_flux    = allocate_mass_flux(g);
  m_temperature  = allocate_temperature(g);
  m_accumulation = allocate_accumulation(g);
  m_melt         = allocate_melt(g);
  m_runoff       = allocate_runoff(g);
}

LapseRates::~LapseRates() {
  // empty
}

void LapseRates::init_impl(const Geometry &geometry) {
  using units::convert;

  m_input_model->init(geometry);

  m_log->message(2,
                 "  [using temperature and mass balance lapse corrections]\n");

  double ice_density = m_config->get_number("constants.ice.density");
  m_log->message(2,
                 "   ice upper-surface temperature lapse rate: %3.3f K per km\n"
                 "   ice-equivalent surface mass balance lapse rate: %3.3f m year-1 per km\n",
                 convert(m_sys, m_temp_lapse_rate, "K / m", "K / km"),
                 convert(m_sys, m_smb_lapse_rate, "kg / (m2 second)", "kg / (m2 year)") / ice_density);

  ForcingOptions opt(*m_grid->ctx(), "surface.lapse_rate");
  m_reference_surface->init(opt.filename, opt.period, opt.reference_time);
}

void LapseRates::update_impl(const Geometry &geometry, double t, double dt) {

  m_input_model->update(geometry, t, dt);

  m_reference_surface->update(t, dt);
  m_reference_surface->interp(t + 0.5*dt);

  const IceModelVec2S &surface = geometry.ice_surface_elevation;

  m_mass_flux->copy_from(m_input_model->mass_flux());
  lapse_rate_correction(surface, *m_reference_surface,
                        m_smb_lapse_rate, *m_mass_flux);

  m_temperature->copy_from(m_input_model->temperature());
  lapse_rate_correction(surface, *m_reference_surface,
                        m_temp_lapse_rate, *m_temperature);

  // This modifier changes m_mass_flux, so we need to compute accumulation, melt, and
  // runoff.
  dummy_accumulation(*m_mass_flux, *m_accumulation);
  dummy_melt(*m_mass_flux, *m_melt);
  dummy_runoff(*m_mass_flux, *m_runoff);
  
}

const IceModelVec2S &LapseRates::mass_flux_impl() const {
  return *m_mass_flux;
}

const IceModelVec2S &LapseRates::temperature_impl() const {
  return *m_temperature;
}

const IceModelVec2S &LapseRates::accumulation_impl() const {
  return *m_accumulation;
}

const IceModelVec2S &LapseRates::melt_impl() const {
  return *m_melt;
}

const IceModelVec2S &LapseRates::runoff_impl() const {
  return *m_runoff;
}


} // end of namespace surface
} // end of namespace pism<|MERGE_RESOLUTION|>--- conflicted
+++ resolved
@@ -55,16 +55,10 @@
                                                       "", // no standard name
                                                       buffer_size,
                                                       evaluations_per_year,
-<<<<<<< HEAD
                                                       periodic,
                                                       LINEAR);
-    m_reference_surface->set_attrs("climate_forcing", "ice surface elevation", "m",
-                                   "surface_altitude", 0);
-=======
-                                                      periodic);
     m_reference_surface->set_attrs("climate_forcing", "ice surface elevation",
                                    "m", "m", "surface_altitude", 0);
->>>>>>> e783d014
   }
 
   m_mass_flux    = allocate_mass_flux(g);
@@ -119,7 +113,7 @@
   dummy_accumulation(*m_mass_flux, *m_accumulation);
   dummy_melt(*m_mass_flux, *m_melt);
   dummy_runoff(*m_mass_flux, *m_runoff);
-  
+
 }
 
 const IceModelVec2S &LapseRates::mass_flux_impl() const {
