--- conflicted
+++ resolved
@@ -227,17 +227,10 @@
   return 0;
 }
 
-<<<<<<< HEAD
-void PSElevation::add_vars_to_output(string keyword, set<string> &result) {
-  if (keyword != "small") {
-    result.insert("ice_surface_temp");
-    result.insert("climatic_mass_balance");
-=======
 void PSElevation::add_vars_to_output(string keyword, map<string,NCSpatialVariable> &result) {
   if (keyword == "medium" || keyword == "big") {
-    result["artm"] = artm;
-    result["acab"] = acab;
->>>>>>> 09f904a0
+    result["ice_surface_temp"] = ice_surface_temp;
+    result["climatic_mass_balance"] = climatic_mass_balance;
   }
 }
 
