--- conflicted
+++ resolved
@@ -170,11 +170,7 @@
 }
 
 IceModelVec::Ptr PSB_flux::compute_impl() const {
-<<<<<<< HEAD
-  double H_threshold = m_config->get_double("geometry.ice_free_thickness_standard");
-=======
   double H_threshold = m_config->get_number("geometry.ice_free_thickness_standard");
->>>>>>> 0d0e1ac1
 
   IceModelVec2V::Ptr result(new IceModelVec2V(m_grid, "flux", WITHOUT_GHOSTS));
   result->metadata(0) = m_vars[0];
@@ -216,7 +212,6 @@
 
         if (ks > 0) {
           Vector2 v0(u[0], v[0]);
-<<<<<<< HEAD
 
           for (int k = 1; k <= ks; ++k) {
             Vector2 v1(u[k], v[k]);
@@ -231,22 +226,6 @@
         // rectangle method to integrate over the last level
         Q += (H - z[ks]) * Vector2(u[ks], v[ks]);
 
-=======
-
-          for (int k = 1; k <= ks; ++k) {
-            Vector2 v1(u[k], v[k]);
-
-            // trapezoid rule
-            Q += (z[k] - z[k - 1]) * 0.5 * (v0 + v1);
-
-            v0 = v1;
-          }
-        }
-
-        // rectangle method to integrate over the last level
-        Q += (H - z[ks]) * Vector2(u[ks], v[ks]);
-
->>>>>>> 0d0e1ac1
         (*result)(i, j) = Q;
       }
     }
