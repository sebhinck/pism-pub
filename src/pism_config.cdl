--- conflicted
+++ resolved
@@ -297,8 +297,6 @@
     pism_config:bed_deformation.update_interval_type = "scalar";
     pism_config:bed_deformation.update_interval_units = "years";
 
-<<<<<<< HEAD
-=======
     pism_config:bed_deformation.bed_topography_delta_file = "";
     pism_config:bed_deformation.bed_topography_delta_file_option = "topg_delta_file";
     pism_config:bed_deformation.bed_topography_delta_file_doc = "The name of the file to read the topg_delta from. This field is added to the bed topography during initialization.";
@@ -309,7 +307,6 @@
     pism_config:bed_deformation.bed_uplift_file_doc = "The name of the file to read the uplift (dbdt) from. Leave empty to read it from an input file or a regridding file.";
     pism_config:bed_deformation.bed_uplift_file_type = "string";
 
->>>>>>> 979f3bc2
     pism_config:bootstrapping.defaults.bed = 1.0;
     pism_config:bootstrapping.defaults.bed_doc = "bed elevation value to use if topg (bedrock_altitude) variable is absent in bootstrapping file";
     pism_config:bootstrapping.defaults.bed_type = "scalar";
@@ -864,7 +861,7 @@
     pism_config:hydrology.model_type = "keyword";
 
     pism_config:hydrology.null_diffuse_till_water = "no";
-    pism_config:hydrology.null_diffuse_till_water_doc = "Diffuse stored till water laterally. See equation (11) of :cite:`BBssasliding`"; 
+    pism_config:hydrology.null_diffuse_till_water_doc = "Diffuse stored till water laterally. See equation (11) of :cite:`BBssasliding`";
     pism_config:hydrology.null_diffuse_till_water_type = "boolean";
 
     pism_config:hydrology.null_diffusion_distance = 2e4;
