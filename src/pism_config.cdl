netcdf pism_config {
    variables:
    byte pism_config;

    pism_config:input.file = "";
    pism_config:input.file_doc = "Input file name";
    pism_config:input.file_type = "string";
    pism_config:input.file_option = "i";

    pism_config:input.bootstrap = "no";
    pism_config:input.bootstrap_doc = "It true, use bootstrapping heuristics when initializing PISM.";
    pism_config:input.bootstrap_option = "bootstrap";
    pism_config:input.bootstrap_type = "boolean";

    pism_config:input.regrid.file = "";
    pism_config:input.regrid.file_doc = "Regridding (input) file name";
    pism_config:input.regrid.file_type = "string";
    pism_config:input.regrid.file_option = "regrid_file";

    pism_config:input.regrid.vars = "";
    pism_config:input.regrid.vars_doc = "Comma-separated list of variables to regrid. Leave empty to regrid all model state variables.";
    pism_config:input.regrid.vars_type = "string";
    pism_config:input.regrid.vars_option = "regrid_vars";

    pism_config:age.enabled = "no";
    pism_config:age.enabled_doc = "Solve age equation (advection equation for ice age).";
    pism_config:age.enabled_option = "age";
    pism_config:age.enabled_type = "boolean";

    pism_config:age.initial_value = 0.0;
    pism_config:age.initial_value_doc = "Initial age of ice";
    pism_config:age.initial_value_type = "scalar";
    pism_config:age.initial_value_units = "years";

    pism_config:atmosphere.fausto_air_temp.c_ma = -0.7189;
    pism_config:atmosphere.fausto_air_temp.c_ma_doc = "latitude-dependence coefficient for formula (1) in :cite:`Faustoetal2009`";
    pism_config:atmosphere.fausto_air_temp.c_ma_type = "scalar";
    pism_config:atmosphere.fausto_air_temp.c_ma_units = "Kelvin / degree_north";

    pism_config:atmosphere.fausto_air_temp.c_mj = -0.1585;
    pism_config:atmosphere.fausto_air_temp.c_mj_doc = "latitude-dependence coefficient for formula (2) in :cite:`Faustoetal2009`";
    pism_config:atmosphere.fausto_air_temp.c_mj_type = "scalar";
    pism_config:atmosphere.fausto_air_temp.c_mj_units = "Kelvin / degree_north";

    pism_config:atmosphere.fausto_air_temp.d_ma = 314.98;
    pism_config:atmosphere.fausto_air_temp.d_ma_doc = "41.83+273.15; base temperature for formula (1) in :cite:`Faustoetal2009`";
    pism_config:atmosphere.fausto_air_temp.d_ma_type = "scalar";
    pism_config:atmosphere.fausto_air_temp.d_ma_units = "Kelvin";

    pism_config:atmosphere.fausto_air_temp.d_mj = 287.85;
    pism_config:atmosphere.fausto_air_temp.d_mj_doc = "= 14.70+273.15; base temperature for formula (2) in :cite:`Faustoetal2009`";
    pism_config:atmosphere.fausto_air_temp.d_mj_type = "scalar";
    pism_config:atmosphere.fausto_air_temp.d_mj_units = "Kelvin";

    pism_config:atmosphere.fausto_air_temp.gamma_ma = -0.006309;
    pism_config:atmosphere.fausto_air_temp.gamma_ma_doc = "= -6.309 / 1km; mean slope lapse rate for formula (1) in :cite:`Faustoetal2009`";
    pism_config:atmosphere.fausto_air_temp.gamma_ma_type = "scalar";
    pism_config:atmosphere.fausto_air_temp.gamma_ma_units = "Kelvin / meter";

    pism_config:atmosphere.fausto_air_temp.gamma_mj = -0.005426;
    pism_config:atmosphere.fausto_air_temp.gamma_mj_doc = "= -5.426 / 1km; mean slope lapse rate for formula (2) in :cite:`Faustoetal2009`";
    pism_config:atmosphere.fausto_air_temp.gamma_mj_type = "scalar";
    pism_config:atmosphere.fausto_air_temp.gamma_mj_units = "Kelvin / meter";

    pism_config:atmosphere.fausto_air_temp.kappa_ma = 0.0672;
    pism_config:atmosphere.fausto_air_temp.kappa_ma_doc = "longitude-dependence coefficient for formula (1) in :cite:`Faustoetal2009`";
    pism_config:atmosphere.fausto_air_temp.kappa_ma_type = "scalar";
    pism_config:atmosphere.fausto_air_temp.kappa_ma_units = "Kelvin / degree_west";

    pism_config:atmosphere.fausto_air_temp.kappa_mj = 0.0518;
    pism_config:atmosphere.fausto_air_temp.kappa_mj_doc = "longitude-dependence coefficient for formula (2) in :cite:`Faustoetal2009`";
    pism_config:atmosphere.fausto_air_temp.kappa_mj_type = "scalar";
    pism_config:atmosphere.fausto_air_temp.kappa_mj_units = "Kelvin / degree_west";

    pism_config:atmosphere.fausto_air_temp.summer_peak_day = 196;
    pism_config:atmosphere.fausto_air_temp.summer_peak_day_doc = "day of year for July 15; used in corrected formula (4) in :cite:`Faustoetal2009`";
    pism_config:atmosphere.fausto_air_temp.summer_peak_day_type = "integer";
    pism_config:atmosphere.fausto_air_temp.summer_peak_day_units = "ordinal day number";

    pism_config:atmosphere.given.file = "";
    pism_config:atmosphere.given.file_doc = "Name of the file containing climate forcing fields.";
    pism_config:atmosphere.given.file_type = "string";
    pism_config:atmosphere.given.file_option = "atmosphere_given_file";

    pism_config:atmosphere.given.period = 0;
    pism_config:atmosphere.given.period_doc = "Length of the period of the climate forcing data. Set to zero to disable.";
    pism_config:atmosphere.given.period_type = "integer";
    pism_config:atmosphere.given.period_option = "atmosphere_given_period";
    pism_config:atmosphere.given.period_units = "years";

    pism_config:atmosphere.given.reference_year = 0;
    pism_config:atmosphere.given.reference_year_doc = "Reference year to use when ``atmosphere.given.period`` is active.";
    pism_config:atmosphere.given.reference_year_option = "atmosphere_given_reference_year";
    pism_config:atmosphere.given.reference_year_type = "integer";
    pism_config:atmosphere.given.reference_year_units = "years";

    pism_config:atmosphere.anomaly.file = "";
    pism_config:atmosphere.anomaly.file_doc = "Name of the file containing climate forcing fields.";
    pism_config:atmosphere.anomaly.file_type = "string";
    pism_config:atmosphere.anomaly.file_option = "atmosphere_anomaly_file";

    pism_config:atmosphere.anomaly.period = 0;
    pism_config:atmosphere.anomaly.period_doc = "Length of the period of the climate forcing data. Set to zero to disable.";
    pism_config:atmosphere.anomaly.period_type = "integer";
    pism_config:atmosphere.anomaly.period_option = "atmosphere_anomaly_period";
    pism_config:atmosphere.anomaly.period_units = "years";

    pism_config:atmosphere.anomaly.reference_year = 0;
    pism_config:atmosphere.anomaly.reference_year_doc = "Reference year to use when ``atmosphere.anomaly.period`` is active.";
    pism_config:atmosphere.anomaly.reference_year_option = "atmosphere_anomaly_reference_year";
    pism_config:atmosphere.anomaly.reference_year_type = "integer";
    pism_config:atmosphere.anomaly.reference_year_units = "years";

    pism_config:atmosphere.lapse_rate.file = "";
    pism_config:atmosphere.lapse_rate.file_doc = "Name of the file containing the reference surface elevation field (variable ``usurf``).";
    pism_config:atmosphere.lapse_rate.file_type = "string";
    pism_config:atmosphere.lapse_rate.file_option = "atmosphere_lapse_rate_file";

    pism_config:atmosphere.lapse_rate.period = 0;
    pism_config:atmosphere.lapse_rate.period_doc = "Length of the period of the climate forcing data. Set to zero to disable.";
    pism_config:atmosphere.lapse_rate.period_type = "integer";
    pism_config:atmosphere.lapse_rate.period_option = "atmosphere_lapse_rate_period";
    pism_config:atmosphere.lapse_rate.period_units = "years";

    pism_config:atmosphere.lapse_rate.reference_year = 0;
    pism_config:atmosphere.lapse_rate.reference_year_doc = "Reference year to use when ``atmosphere.lapse_rate.period`` is active.";
    pism_config:atmosphere.lapse_rate.reference_year_option = "atmosphere_lapse_rate_reference_year";
    pism_config:atmosphere.lapse_rate.reference_year_type = "integer";
    pism_config:atmosphere.lapse_rate.reference_year_units = "years";

    pism_config:atmosphere.precip_exponential_factor_for_temperature = 0.07041666667;
    pism_config:atmosphere.precip_exponential_factor_for_temperature_doc = "= 0.169/2.4; in SeaRISE-Greenland formula for paleo-precipitation from present; a 7.3\% change of precipitation rate for every one degC of temperature change :cite:`Huybrechts02`";
    pism_config:atmosphere.precip_exponential_factor_for_temperature_type = "scalar";
    pism_config:atmosphere.precip_exponential_factor_for_temperature_units = "Kelvin-1";

    pism_config:atmosphere.lapse_rate.precipitation_lapse_rate = 0.0;
    pism_config:atmosphere.lapse_rate.precipitation_lapse_rate_doc = "Elevation lapse rate for the surface mass balance";
    pism_config:atmosphere.lapse_rate.precipitation_lapse_rate_type = "scalar";
    pism_config:atmosphere.lapse_rate.precipitation_lapse_rate_units = "(m / year) / km";
    pism_config:atmosphere.lapse_rate.precipitation_lapse_rate_option = "precip_lapse_rate";

    pism_config:atmosphere.uniform.precipitation = 1000;
    pism_config:atmosphere.uniform.precipitation_doc = "Precipitation used by the 'uniform' atmosphere model.";
    pism_config:atmosphere.uniform.precipitation_type = "scalar";
    pism_config:atmosphere.uniform.precipitation_units = "kg m-2 year-1";

    pism_config:atmosphere.uniform.temperature = 273.15;
    pism_config:atmosphere.uniform.temperature_doc = "Air temperature used by the 'uniform' atmosphere model.";
    pism_config:atmosphere.uniform.temperature_type = "scalar";
    pism_config:atmosphere.uniform.temperature_units = "Kelvin";

    pism_config:basal_resistance.beta_ice_free_bedrock = 1.8e9;
    pism_config:basal_resistance.beta_ice_free_bedrock_doc = "value is for ice stream E from :cite:`HulbeMacAyeal`; thus sliding velocity, but we hope it doesn't matter much; at 100 m/year the linear sliding law gives 57040 Pa basal shear stress";
    pism_config:basal_resistance.beta_ice_free_bedrock_type = "scalar";
    pism_config:basal_resistance.beta_ice_free_bedrock_units = "Pascal second meter-1";

    pism_config:basal_resistance.plastic.regularization = 0.01;
    pism_config:basal_resistance.plastic.regularization_doc = "Set the value of `\\epsilon` regularization of plastic till; this is the second `\\epsilon` in formula (4.1) in :cite:`SchoofStream`";
    pism_config:basal_resistance.plastic.regularization_option = "plastic_reg";
    pism_config:basal_resistance.plastic.regularization_type = "scalar";
    pism_config:basal_resistance.plastic.regularization_units = "meter / year";

    pism_config:basal_resistance.pseudo_plastic.enabled = "no";
    pism_config:basal_resistance.pseudo_plastic.enabled_doc = "Use the pseudo-plastic till model (basal sliding law).";
    pism_config:basal_resistance.pseudo_plastic.enabled_option = "pseudo_plastic";
    pism_config:basal_resistance.pseudo_plastic.enabled_type = "boolean";

    pism_config:basal_resistance.pseudo_plastic.q = 0.25;
    pism_config:basal_resistance.pseudo_plastic.q_doc = "The exponent of the pseudo-plastic basal resistance model";
    pism_config:basal_resistance.pseudo_plastic.q_option = "pseudo_plastic_q";
    pism_config:basal_resistance.pseudo_plastic.q_type = "scalar";
    pism_config:basal_resistance.pseudo_plastic.q_units = "pure number";

    pism_config:basal_resistance.pseudo_plastic.sliding_scale_factor = -1.0;
    pism_config:basal_resistance.pseudo_plastic.sliding_scale_factor_doc = "divides pseudo-plastic tauc (yield stress) by given factor; this would increase sliding by given factor in absence of membrane stresses; not used if negative or zero; not used by default";
    pism_config:basal_resistance.pseudo_plastic.sliding_scale_factor_option = "sliding_scale_factor_reduces_tauc";
    pism_config:basal_resistance.pseudo_plastic.sliding_scale_factor_type = "scalar";
    pism_config:basal_resistance.pseudo_plastic.sliding_scale_factor_units = "1";

    pism_config:basal_resistance.pseudo_plastic.u_threshold = 100.0;
    pism_config:basal_resistance.pseudo_plastic.u_threshold_doc = "threshold velocity of the pseudo-plastic sliding law";
    pism_config:basal_resistance.pseudo_plastic.u_threshold_option = "pseudo_plastic_uthreshold";
    pism_config:basal_resistance.pseudo_plastic.u_threshold_type = "scalar";
    pism_config:basal_resistance.pseudo_plastic.u_threshold_units = "meter / year";

    pism_config:basal_yield_stress.add_transportable_water = "no";
    pism_config:basal_yield_stress.add_transportable_water_doc = "If 'yes' then the water amount in the transport system is added to tillwat in determining tauc (in the Mohr-Coulomb relation).  Normally only the water in the till is used.";
    pism_config:basal_yield_stress.add_transportable_water_option = "tauc_add_transportable_water";
    pism_config:basal_yield_stress.add_transportable_water_type = "boolean";

    pism_config:basal_yield_stress.constant.value = 2e5;
    pism_config:basal_yield_stress.constant.value_doc = "fill value for yield stress for basal till (plastic or pseudo-plastic model); note `2 \\times 10^5` Pa = 2 bar is quite strong and little sliding should occur";
    pism_config:basal_yield_stress.constant.value_option = "tauc";
    pism_config:basal_yield_stress.constant.value_type = "scalar";
    pism_config:basal_yield_stress.constant.value_units = "Pascal";

    pism_config:basal_yield_stress.ice_free_bedrock = 1e6;
    pism_config:basal_yield_stress.ice_free_bedrock_doc = "the 'high' yield stress value used in grounded ice-free areas.";
    pism_config:basal_yield_stress.ice_free_bedrock_option = "high_tauc";
    pism_config:basal_yield_stress.ice_free_bedrock_type = "scalar";
    pism_config:basal_yield_stress.ice_free_bedrock_units = "Pascal";

    pism_config:basal_yield_stress.model = "mohr_coulomb";
    pism_config:basal_yield_stress.model_choices = "constant,mohr_coulomb";
    pism_config:basal_yield_stress.model_doc = "The basal yield stress model to use when sliding is active.";
    pism_config:basal_yield_stress.model_option = "yield_stress";
    pism_config:basal_yield_stress.model_type = "keyword";

    pism_config:basal_yield_stress.mohr_coulomb.till_cohesion = 0.0;
    pism_config:basal_yield_stress.mohr_coulomb.till_cohesion_doc = "cohesion of till; = c_0 in most references; note Schoof uses zero but Paterson pp 168--169 gives range 0--40 kPa; but Paterson notes that '... all the pairs c_0 and phi in the table would give a yield stress for Ice Stream B that exceeds the basal shear stress there...'";
    pism_config:basal_yield_stress.mohr_coulomb.till_cohesion_option = "till_cohesion";
    pism_config:basal_yield_stress.mohr_coulomb.till_cohesion_type = "scalar";
    pism_config:basal_yield_stress.mohr_coulomb.till_cohesion_units = "Pascal";

    pism_config:basal_yield_stress.mohr_coulomb.till_compressibility_coefficient = 0.12;
    pism_config:basal_yield_stress.mohr_coulomb.till_compressibility_coefficient_doc = "coefficient of compressiblity of till; value from :cite:`Tulaczyketal2000`";
    pism_config:basal_yield_stress.mohr_coulomb.till_compressibility_coefficient_option = "till_compressibility_coefficient";
    pism_config:basal_yield_stress.mohr_coulomb.till_compressibility_coefficient_type = "scalar";
    pism_config:basal_yield_stress.mohr_coulomb.till_compressibility_coefficient_units = "pure number";

    pism_config:basal_yield_stress.mohr_coulomb.till_effective_fraction_overburden = 0.02;
    pism_config:basal_yield_stress.mohr_coulomb.till_effective_fraction_overburden_doc = "`\\delta` in notes; `N_0 = \\delta P_o` where `P_o` is overburden pressure; `N_0` is reference (low) value of effective pressure (i.e. normal stress); `N_0` scales with overburden pressure unlike :cite:`Tulaczyketal2000`; default value from Greenland and Antarctic model runs";
    pism_config:basal_yield_stress.mohr_coulomb.till_effective_fraction_overburden_option = "till_effective_fraction_overburden";
    pism_config:basal_yield_stress.mohr_coulomb.till_effective_fraction_overburden_type = "scalar";
    pism_config:basal_yield_stress.mohr_coulomb.till_effective_fraction_overburden_units = "pure number";

    pism_config:basal_yield_stress.mohr_coulomb.till_log_factor_transportable_water = 0.1;
    pism_config:basal_yield_stress.mohr_coulomb.till_log_factor_transportable_water_doc = "If basal_yield_stress.add_transportable_water = yes then the water amount in the transport system is added to tillwat in determining tauc.  Normally only the water in the till is used.  This factor multiplies the logarithm in that formula.";
    pism_config:basal_yield_stress.mohr_coulomb.till_log_factor_transportable_water_option = "till_log_factor_transportable_water";
    pism_config:basal_yield_stress.mohr_coulomb.till_log_factor_transportable_water_type = "scalar";
    pism_config:basal_yield_stress.mohr_coulomb.till_log_factor_transportable_water_units = "meters";

    pism_config:basal_yield_stress.mohr_coulomb.till_phi_default = 30.0;
    pism_config:basal_yield_stress.mohr_coulomb.till_phi_default_doc = "fill value for till friction angle";
    pism_config:basal_yield_stress.mohr_coulomb.till_phi_default_option = "plastic_phi";
    pism_config:basal_yield_stress.mohr_coulomb.till_phi_default_type = "scalar";
    pism_config:basal_yield_stress.mohr_coulomb.till_phi_default_units = "degrees";

    pism_config:basal_yield_stress.mohr_coulomb.till_reference_effective_pressure = 1000.0;
    pism_config:basal_yield_stress.mohr_coulomb.till_reference_effective_pressure_doc = "reference effective pressure N_0; value from :cite:`Tulaczyketal2000`";
    pism_config:basal_yield_stress.mohr_coulomb.till_reference_effective_pressure_type = "scalar";
    pism_config:basal_yield_stress.mohr_coulomb.till_reference_effective_pressure_units = "Pascal";

    pism_config:basal_yield_stress.mohr_coulomb.till_reference_void_ratio = 0.69;
    pism_config:basal_yield_stress.mohr_coulomb.till_reference_void_ratio_doc = "void ratio at reference effective pressure N_0; value from :cite:`Tulaczyketal2000`";
    pism_config:basal_yield_stress.mohr_coulomb.till_reference_void_ratio_option = "till_reference_void_ratio";
    pism_config:basal_yield_stress.mohr_coulomb.till_reference_void_ratio_type = "scalar";
    pism_config:basal_yield_stress.mohr_coulomb.till_reference_void_ratio_units = "pure number";

    pism_config:basal_yield_stress.mohr_coulomb.topg_to_phi.enabled = "no";
    pism_config:basal_yield_stress.mohr_coulomb.topg_to_phi.enabled_doc = "If THE OPTION -topg_to_phi IS SET THEN THIS WILL BE SET TO 'yes', and then MohrCoulombYieldStress will initialize the tillphi field using a piece-wise linear function of depth described by four parameters.";
    pism_config:basal_yield_stress.mohr_coulomb.topg_to_phi.enabled_type = "boolean";

    pism_config:basal_yield_stress.mohr_coulomb.topg_to_phi.phi_max = 15.0;
    pism_config:basal_yield_stress.mohr_coulomb.topg_to_phi.phi_max_doc = "upper value of the till friction angle; see the implementation of MohrCoulombYieldStress";
    pism_config:basal_yield_stress.mohr_coulomb.topg_to_phi.phi_max_type = "scalar";
    pism_config:basal_yield_stress.mohr_coulomb.topg_to_phi.phi_max_units = "degrees";

    pism_config:basal_yield_stress.mohr_coulomb.topg_to_phi.phi_min = 5.0;
    pism_config:basal_yield_stress.mohr_coulomb.topg_to_phi.phi_min_doc = "lower value of the till friction angle; see the implementation of MohrCoulombYieldStress";
    pism_config:basal_yield_stress.mohr_coulomb.topg_to_phi.phi_min_type = "scalar";
    pism_config:basal_yield_stress.mohr_coulomb.topg_to_phi.phi_min_units = "degrees";

    pism_config:basal_yield_stress.mohr_coulomb.topg_to_phi.topg_max = 1000.0;
    pism_config:basal_yield_stress.mohr_coulomb.topg_to_phi.topg_max_doc = "the elevation at which the upper value of the till friction angle is used; see the implementation of MohrCoulombYieldStress";
    pism_config:basal_yield_stress.mohr_coulomb.topg_to_phi.topg_max_type = "scalar";
    pism_config:basal_yield_stress.mohr_coulomb.topg_to_phi.topg_max_units = "meters";

    pism_config:basal_yield_stress.mohr_coulomb.topg_to_phi.topg_min = -1000.0;
    pism_config:basal_yield_stress.mohr_coulomb.topg_to_phi.topg_min_doc = "the elevation at which the lower value of the till friction angle is used; see the implementation of MohrCoulombYieldStress";
    pism_config:basal_yield_stress.mohr_coulomb.topg_to_phi.topg_min_type = "scalar";
    pism_config:basal_yield_stress.mohr_coulomb.topg_to_phi.topg_min_units = "meters";

    pism_config:basal_yield_stress.slippery_grounding_lines = "no";
    pism_config:basal_yield_stress.slippery_grounding_lines_doc = "If yes, at icy grounded locations with bed elevations below sea level, within one cell of floating ice or ice-free ocean, make tauc as low as possible from the Mohr-Coulomb relation.  Specifically, at such locations replace the normally-computed tauc from the Mohr-Coulomb relation, which uses the effective pressure from the modeled amount of water in the till, by the minimum value of tauc from Mohr-Coulomb, i.e. by using the effective pressure corresponding to the maximum amount of till-stored water.  Does not alter the modeled or reported amount of till water, nor does this mechanism affect water conservation.";
    pism_config:basal_yield_stress.slippery_grounding_lines_option = "tauc_slippery_grounding_lines";
    pism_config:basal_yield_stress.slippery_grounding_lines_type = "boolean";

    pism_config:bed_deformation.bed_topography_delta_file = "";
    pism_config:bed_deformation.bed_topography_delta_file_doc = "The name of the file to read the topg_delta from. This field is added to the bed topography during initialization.";
    pism_config:bed_deformation.bed_topography_delta_file_option = "topg_delta_file";
    pism_config:bed_deformation.bed_topography_delta_file_type = "string";

    pism_config:bed_deformation.lc.elastic_model = "no";
    pism_config:bed_deformation.lc.elastic_model_doc = "Use the elastic part of the Lingle-Clark bed deformation model.";
    pism_config:bed_deformation.lc.elastic_model_option = "bed_def_lc_elastic_model";
    pism_config:bed_deformation.lc.elastic_model_type = "boolean";

    pism_config:bed_deformation.lc.grid_size_factor = 4;
    pism_config:bed_deformation.lc.grid_size_factor_doc = "The spectral grid size is (Z*(grid.Mx - 1) + 1, Z*(grid.My - 1) + 1) where Z is given by this parameter. See :cite:`LingleClark`, :cite:`BLKfastearth`";
    pism_config:bed_deformation.lc.grid_size_factor_type = "integer";
    pism_config:bed_deformation.lc.grid_size_factor_units = "count";

    pism_config:bed_deformation.mantle_density = 3300.0;
    pism_config:bed_deformation.mantle_density_doc = "half-space (mantle) density used by the bed deformation model. See :cite:`LingleClark`, :cite:`BLKfastearth`";
    pism_config:bed_deformation.mantle_density_type = "scalar";
    pism_config:bed_deformation.mantle_density_units = "kg meter-3";

    pism_config:bed_deformation.lithosphere_flexural_rigidity = 5.0e24;
    pism_config:bed_deformation.lithosphere_flexural_rigidity_doc = "lithosphere flexural rigidity used by the bed deformation model. See :cite:`LingleClark`, :cite:`BLKfastearth`";
    pism_config:bed_deformation.lithosphere_flexural_rigidity_type = "scalar";
    pism_config:bed_deformation.lithosphere_flexural_rigidity_units = "Newton meter";

    pism_config:bed_deformation.mantle_viscosity = 1.0e21;
    pism_config:bed_deformation.mantle_viscosity_doc = "half-space (mantle) viscosity used by the bed deformation model. See :cite:`LingleClark`, :cite:`BLKfastearth`";
    pism_config:bed_deformation.mantle_viscosity_type = "scalar";
    pism_config:bed_deformation.mantle_viscosity_units = "Pascal second";

    pism_config:bed_deformation.model = "none";
    pism_config:bed_deformation.model_choices = "none,iso,lc";
    pism_config:bed_deformation.model_doc = "Selects a bed deformation model to use. 'iso' is point-wise isostasy, 'lc' is the Lingle-Clark model (see :cite:`LingleClark`, requires FFTW3).";
    pism_config:bed_deformation.model_option = "bed_def";
    pism_config:bed_deformation.model_type = "keyword";

    pism_config:bed_deformation.update_interval = 10.0;
    pism_config:bed_deformation.update_interval_doc = "Interval between bed deformation updates";
    pism_config:bed_deformation.update_interval_type = "scalar";
    pism_config:bed_deformation.update_interval_units = "years";

    pism_config:bed_deformation.bed_topography_delta_file = "";
    pism_config:bed_deformation.bed_topography_delta_file_option = "topg_delta_file";
    pism_config:bed_deformation.bed_topography_delta_file_doc = "The name of the file to read the topg_delta from. This field is added to the bed topography during initialization.";
    pism_config:bed_deformation.bed_topography_delta_file_type = "string";

    pism_config:bed_deformation.bed_uplift_file = "";
    pism_config:bed_deformation.bed_uplift_file_option = "uplift_file";
    pism_config:bed_deformation.bed_uplift_file_doc = "The name of the file to read the uplift (dbdt) from. Leave empty to read it from an input file or a regridding file.";
    pism_config:bed_deformation.bed_uplift_file_type = "string";

    pism_config:bootstrapping.defaults.bed = 1.0;
    pism_config:bootstrapping.defaults.bed_doc = "bed elevation value to use if topg (bedrock_altitude) variable is absent in bootstrapping file";
    pism_config:bootstrapping.defaults.bed_type = "scalar";
    pism_config:bootstrapping.defaults.bed_units = "meters";

    pism_config:bootstrapping.defaults.bmelt = 0.0;
    pism_config:bootstrapping.defaults.bmelt_doc = "basal melt rate value to use if variable bmelt is absent in bootstrapping file";
    pism_config:bootstrapping.defaults.bmelt_type = "scalar";
    pism_config:bootstrapping.defaults.bmelt_units = "meter / second";

    pism_config:bootstrapping.defaults.bwat = 0.0;
    pism_config:bootstrapping.defaults.bwat_doc = "till water thickness value to use if variable tillwat is absent in bootstrapping file";
    pism_config:bootstrapping.defaults.bwat_type = "scalar";
    pism_config:bootstrapping.defaults.bwat_units = "meters";

    pism_config:bootstrapping.defaults.bwp = 0.0;
    pism_config:bootstrapping.defaults.bwp_doc = "basal water pressure value to use if variable bwp is absent in bootstrapping file; most hydrology models do not use this value because bwp is diagnostic";
    pism_config:bootstrapping.defaults.bwp_type = "scalar";
    pism_config:bootstrapping.defaults.bwp_units = "Pascal";

    pism_config:bootstrapping.defaults.enwat = 0.0;
    pism_config:bootstrapping.defaults.enwat_doc = "effective englacial water thickness value to use if variable enwat is absent in bootstrapping file";
    pism_config:bootstrapping.defaults.enwat_type = "scalar";
    pism_config:bootstrapping.defaults.enwat_units = "meters";

    pism_config:bootstrapping.defaults.geothermal_flux = 0.042;
    pism_config:bootstrapping.defaults.geothermal_flux_doc = "geothermal flux value to use if bheatflx variable is absent in bootstrapping file";
    pism_config:bootstrapping.defaults.geothermal_flux_type = "scalar";
    pism_config:bootstrapping.defaults.geothermal_flux_units = "Watt meter-2";

    pism_config:bootstrapping.defaults.ice_thickness = 0.0;
    pism_config:bootstrapping.defaults.ice_thickness_doc = "thickness value to use if thk (land_ice_thickness) variable is absent in bootstrapping file";
    pism_config:bootstrapping.defaults.ice_thickness_type = "scalar";
    pism_config:bootstrapping.defaults.ice_thickness_units = "meters";

    pism_config:bootstrapping.defaults.tillwat = 0.0;
    pism_config:bootstrapping.defaults.tillwat_doc = "till water thickness value to use if variable tillwat is absent in bootstrapping file";
    pism_config:bootstrapping.defaults.tillwat_type = "scalar";
    pism_config:bootstrapping.defaults.tillwat_units = "meters";

    pism_config:bootstrapping.defaults.uplift = 0.0;
    pism_config:bootstrapping.defaults.uplift_doc = "uplift value to use if dbdt variable is absent in bootstrapping file";
    pism_config:bootstrapping.defaults.uplift_type = "scalar";
    pism_config:bootstrapping.defaults.uplift_units = "meter / second";

    pism_config:bootstrapping.temperature_heuristic = "smb";
    pism_config:bootstrapping.temperature_heuristic_choices = "smb,quartic_guess";
    pism_config:bootstrapping.temperature_heuristic_doc = "The heuristic to use to initialize ice temperature during bootstrapping: 'smb' uses the surface mass balance, surface temperature, and the geothermal flux, 'quartic_guess' uses the surface temperature and the geothermal flux.";
    pism_config:bootstrapping.temperature_heuristic_option = "boot_temperature_heuristic";
    pism_config:bootstrapping.temperature_heuristic_type = "keyword";

    pism_config:calving.eigen_calving.K = 0.0;
    pism_config:calving.eigen_calving.K_doc = "Set proportionality constant to determine calving rate from strain rates.  Note references :cite:`Levermannetal2012`, :cite:`Martinetal2011` use K in range `10^{9}` to `3 \\times 10^{11}` m a, that is, `3 \\times 10^{16}` to `10^{19}` m s.";
    pism_config:calving.eigen_calving.K_option = "eigen_calving_K";
    pism_config:calving.eigen_calving.K_type = "scalar";
    pism_config:calving.eigen_calving.K_units = "meter second";

    pism_config:calving.float_kill.margin_only = "no";
    pism_config:calving.float_kill.margin_only_doc = "Apply float_kill at ice margin cells only.";
    pism_config:calving.float_kill.margin_only_option = "float_kill_margin_only";
    pism_config:calving.float_kill.margin_only_type = "boolean";

    pism_config:calving.float_kill.calve_near_grounding_line = "yes";
    pism_config:calving.float_kill.calve_near_grounding_line_doc = "Calve floating ice near the grounding line.";
    pism_config:calving.float_kill.calve_near_grounding_line_option = "float_kill_calve_near_grounding_line";
    pism_config:calving.float_kill.calve_near_grounding_line_type = "boolean";

    pism_config:calving.front_retreat.wrap_around = "false";
    pism_config:calving.front_retreat.wrap_around_doc = "If true, wrap around domain boundaries. This may be needed in some regional synthetic geometry setups.";
    pism_config:calving.front_retreat.wrap_around_option = "calving_wrap_around";
    pism_config:calving.front_retreat.wrap_around_type = "boolean";

    pism_config:calving.front_retreat.use_cfl = "false";
    pism_config:calving.front_retreat.use_cfl_doc = "apply CFL criterion for eigen-calving rate front retreat";
    pism_config:calving.front_retreat.use_cfl_option = "calving_cfl";
    pism_config:calving.front_retreat.use_cfl_type = "boolean";

    pism_config:calving.methods = "";
    pism_config:calving.methods_doc = "comma-separated list of calving methods; one or more of 'eigen_calving', 'ocean_kill', 'float_kill', 'thickness_calving'";
    pism_config:calving.methods_option = "calving";
    pism_config:calving.methods_type = "string";

    pism_config:calving.ocean_kill.file = "";
    pism_config:calving.ocean_kill.file_doc = "Input file containing ice thickness and bed elevation used to compute maximum ice extent.";
    pism_config:calving.ocean_kill.file_type = "string";
    pism_config:calving.ocean_kill.file_option = "ocean_kill_file";

    pism_config:calving.thickness_calving.threshold = 50.0;
    pism_config:calving.thickness_calving.threshold_doc = "When terminal ice thickness of floating ice shelf is less than this threshold, it will be calved off.";
    pism_config:calving.thickness_calving.threshold_option = "thickness_calving_threshold";
    pism_config:calving.thickness_calving.threshold_type = "scalar";
    pism_config:calving.thickness_calving.threshold_units = "meters";

    pism_config:calving.thickness_calving.threshold_file = "";
    pism_config:calving.thickness_calving.threshold_file_doc = "Name of the file containing the spatially-variable thickness calving threshold. ";
    pism_config:calving.thickness_calving.threshold_file_option = "thickness_calving_threshold_file";
    pism_config:calving.thickness_calving.threshold_file_type = "string";

    pism_config:calving.vonmises.sigma_max = 1.0e6;
    pism_config:calving.vonmises.sigma_max_doc = "Set maximum tensile stress.  Note references :cite:`Morlighem2016` use 1.0e6 Pa.";
    pism_config:calving.vonmises.sigma_max_option = "vonmises_calving_sigma_max";
    pism_config:calving.vonmises.sigma_max_type = "scalar";
    pism_config:calving.vonmises.sigma_max_units = "Pa";

    pism_config:climate_forcing.buffer_size = 60;
    pism_config:climate_forcing.buffer_size_doc = "number of 2D climate forcing records to keep in memory; = 5 years of monthly records";
    pism_config:climate_forcing.buffer_size_type = "integer";
    pism_config:climate_forcing.buffer_size_units = "count";

    pism_config:climate_forcing.evaluations_per_year = 52;
    pism_config:climate_forcing.evaluations_per_year_doc = "length of the time-series used to compute temporal averages of forcing data (such as mean annual temperature)";
    pism_config:climate_forcing.evaluations_per_year_type = "integer";
    pism_config:climate_forcing.evaluations_per_year_units = "count";

    pism_config:constants.fresh_water.density = 1000.0;
    pism_config:constants.fresh_water.density_doc = "density of fresh water";
    pism_config:constants.fresh_water.density_type = "scalar";
    pism_config:constants.fresh_water.density_units = "kg meter-3";

    pism_config:constants.fresh_water.latent_heat_of_fusion = 3.34e5;
    pism_config:constants.fresh_water.latent_heat_of_fusion_doc = "latent heat of fusion for water :cite:`AschwandenBlatter`";
    pism_config:constants.fresh_water.latent_heat_of_fusion_type = "scalar";
    pism_config:constants.fresh_water.latent_heat_of_fusion_units = "Joule / kg";

    pism_config:constants.fresh_water.melting_point_temperature = 273.15;
    pism_config:constants.fresh_water.melting_point_temperature_doc = "melting point of pure water";
    pism_config:constants.fresh_water.melting_point_temperature_type = "scalar";
    pism_config:constants.fresh_water.melting_point_temperature_units = "Kelvin";

    pism_config:constants.fresh_water.specific_heat_capacity = 4170.0;
    pism_config:constants.fresh_water.specific_heat_capacity_doc = "at melting point T_0 :cite:`AschwandenBlatter`";
    pism_config:constants.fresh_water.specific_heat_capacity_type = "scalar";
    pism_config:constants.fresh_water.specific_heat_capacity_units = "Joule / (kg Kelvin)";

    pism_config:constants.ice.beta_Clausius_Clapeyron = 7.9e-8;
    pism_config:constants.ice.beta_Clausius_Clapeyron_doc = "Clausius-Clapeyron constant relating melting temperature and pressure: `\\beta = dT / dP` :cite:`Luethi2002`";
    pism_config:constants.ice.beta_Clausius_Clapeyron_type = "scalar";
    pism_config:constants.ice.beta_Clausius_Clapeyron_units = "Kelvin / Pascal";

    pism_config:constants.ice.density = 910.0;
    pism_config:constants.ice.density_doc = "`\\rho_i`; density of ice in ice sheet";
    pism_config:constants.ice.density_type = "scalar";
    pism_config:constants.ice.density_units = "kg meter-3";

    pism_config:constants.ice.grain_size = 1.0;
    pism_config:constants.ice.grain_size_doc = "Default constant ice grain size to use with the Goldsby-Kohlstedt :cite:`GoldsbyKohlstedt` flow law";
    pism_config:constants.ice.grain_size_option = "ice_grain_size";
    pism_config:constants.ice.grain_size_type = "scalar";
    pism_config:constants.ice.grain_size_units = "mm";

    pism_config:constants.ice.specific_heat_capacity = 2009.0;
    pism_config:constants.ice.specific_heat_capacity_doc = "specific heat capacity of pure ice at melting point T_0";
    pism_config:constants.ice.specific_heat_capacity_type = "scalar";
    pism_config:constants.ice.specific_heat_capacity_units = "Joule / (kg Kelvin)";

    pism_config:constants.ice.thermal_conductivity = 2.10;
    pism_config:constants.ice.thermal_conductivity_doc = "= W m-1 K-1; thermal conductivity of pure ice";
    pism_config:constants.ice.thermal_conductivity_type = "scalar";
    pism_config:constants.ice.thermal_conductivity_units = "Joule / (meter Kelvin second)";

    pism_config:constants.ideal_gas_constant = 8.31441;
    pism_config:constants.ideal_gas_constant_doc = "ideal gas constant";
    pism_config:constants.ideal_gas_constant_type = "scalar";
    pism_config:constants.ideal_gas_constant_units = "Joule / (mol Kelvin)";

    pism_config:constants.sea_water.density = 1028.0;
    pism_config:constants.sea_water.density_doc = "density of sea water";
    pism_config:constants.sea_water.density_type = "scalar";
    pism_config:constants.sea_water.density_units = "kg meter-3";

    pism_config:constants.sea_water.specific_heat_capacity = 3985.0;
    pism_config:constants.sea_water.specific_heat_capacity_doc = "at 35 psu, value taken from http://www.kayelaby.npl.co.uk/general_physics/2_7/2_7_9.html";
    pism_config:constants.sea_water.specific_heat_capacity_type = "scalar";
    pism_config:constants.sea_water.specific_heat_capacity_units = "Joule / (kg Kelvin)";

    pism_config:constants.global_ocean_area = 3.625e14;
    pism_config:constants.global_ocean_area_doc = "area of the global ocean :cite:`Cogley2011`";
    pism_config:constants.global_ocean_area_type = "scalar";
    pism_config:constants.global_ocean_area_units = "meter2";

    pism_config:constants.standard_gravity = 9.81;
    pism_config:constants.standard_gravity_doc = "acceleration due to gravity on Earth geoid";
    pism_config:constants.standard_gravity_type = "scalar";
    pism_config:constants.standard_gravity_units = "meter second-2";

    pism_config:energy.allow_temperature_above_melting = "no";
    pism_config:energy.allow_temperature_above_melting_doc = "If set to 'yes', allow temperatures above the pressure-malting point in the cold mode temperature code. Used by some verifiaction tests.";
    pism_config:energy.allow_temperature_above_melting_type = "boolean";

    pism_config:energy.basal_melt.use_grounded_cell_fraction  = "true";
    pism_config:energy.basal_melt.use_grounded_cell_fraction_doc = "If geometry.grounded_cell_fraction is set, use the fractional floatation mask to interpolate the basal melt rate at the grounding line between grounded and floating values.";
    pism_config:energy.basal_melt.use_grounded_cell_fraction_option  = "subgl_basal_melt";
    pism_config:energy.basal_melt.use_grounded_cell_fraction_type  = "boolean";

    pism_config:energy.bedrock_thermal_conductivity = 3.0;
    pism_config:energy.bedrock_thermal_conductivity_doc = "= W m-1 K-1; for bedrock used in thermal model :cite:`RitzEISMINT`";
    pism_config:energy.bedrock_thermal_conductivity_type = "scalar";
    pism_config:energy.bedrock_thermal_conductivity_units = "Joule / (meter Kelvin second)";

    pism_config:energy.bedrock_thermal_density = 3300.0;
    pism_config:energy.bedrock_thermal_density_doc = "for bedrock used in thermal model";
    pism_config:energy.bedrock_thermal_density_type = "scalar";
    pism_config:energy.bedrock_thermal_density_units = "kg meter-3";

    pism_config:energy.bedrock_thermal_specific_heat_capacity = 1000.0;
    pism_config:energy.bedrock_thermal_specific_heat_capacity_doc = "for bedrock used in thermal model :cite:`RitzEISMINT`";
    pism_config:energy.bedrock_thermal_specific_heat_capacity_type = "scalar";
    pism_config:energy.bedrock_thermal_specific_heat_capacity_units = "Joule / (kg Kelvin)";

    pism_config:energy.drainage_maximum_rate = 1.58443823077064e-09;
    pism_config:energy.drainage_maximum_rate_doc = "0.05 year-1; maximum rate at which liquid water fraction in temperate ice could possibly drain; see :cite:`AschwandenBuelerKhroulevBlatter`";
    pism_config:energy.drainage_maximum_rate_type = "scalar";
    pism_config:energy.drainage_maximum_rate_units = "second-1";

    pism_config:energy.drainage_target_water_fraction = 0.01;
    pism_config:energy.drainage_target_water_fraction_doc = "liquid water fraction (omega) above which drainage occurs, but below which there is no drainage; see :cite:`AschwandenBuelerKhroulevBlatter`";
    pism_config:energy.drainage_target_water_fraction_type = "scalar";
    pism_config:energy.drainage_target_water_fraction_units = "1";

    pism_config:energy.enabled = "yes";
    pism_config:energy.enabled_doc = "Solve energy conservation equations.";
    pism_config:energy.enabled_type = "boolean";

<<<<<<< HEAD
    pism_config:energy.enthalpy_cold_bulge_max = 60270.0;
    pism_config:energy.enthalpy_cold_bulge_max = 60270.0;
    pism_config:energy.enthalpy_cold_bulge_max_doc = "= (2009 J kg-1 K-1) * (30 K); maximum amount by which advection can reduce the enthalpy of a column of ice below its surface enthalpy value";
    pism_config:energy.enthalpy_cold_bulge_max_doc = "= (2009 J kg-1 K-1) * (30 K); maximum amount by which advection can reduce the enthalpy of a column of ice below its surface enthalpy value";
    pism_config:energy.enthalpy_cold_bulge_max_type = "scalar";
    pism_config:energy.enthalpy_cold_bulge_max_type = "scalar";
    pism_config:energy.enthalpy_cold_bulge_max_units = "Joule / kg";

    pism_config:energy.enthalpy_cold_bulge_max = 60270.0;
    pism_config:energy.enthalpy_cold_bulge_max = 60270.0;
    pism_config:energy.enthalpy_cold_bulge_max_doc = "= (2009 J kg-1 K-1) * (30 K); maximum amount by which advection can reduce the enthalpy of a column of ice below its surface enthalpy value";
    pism_config:energy.enthalpy_cold_bulge_max_doc = "= (2009 J kg-1 K-1) * (30 K); maximum amount by which advection can reduce the enthalpy of a column of ice below its surface enthalpy value";
    pism_config:energy.enthalpy_cold_bulge_max_type = "scalar";
    pism_config:energy.enthalpy_cold_bulge_max_type = "scalar";
    pism_config:energy.enthalpy_cold_bulge_max_units = "Joule / kg";
=======
    pism_config:energy.enthalpy.cold_bulge_max = 60270.0;
    pism_config:energy.enthalpy.cold_bulge_max_doc = "= (2009 J kg-1 K-1) * (30 K); maximum amount by which advection can reduce the enthalpy of a column of ice below its surface enthalpy value";
    pism_config:energy.enthalpy.cold_bulge_max_type = "scalar";
    pism_config:energy.enthalpy.cold_bulge_max_units = "Joule / kg";

    pism_config:energy.ch_warming.enabled = "no";
    pism_config:energy.ch_warming.enabled_doc = "Enable the cryo-hydrologic warming model";
    pism_config:energy.ch_warming.enabled_type = "boolean";

    pism_config:energy.ch_warming.residual_water_fraction = 0.005;
    pism_config:energy.ch_warming.residual_water_fraction_units = "pure number";
    pism_config:energy.ch_warming.residual_water_fraction_doc = "residual water fraction in the cryo-hydrologic system at the end of a melt season";
    pism_config:energy.ch_warming.residual_water_fraction_type = "scalar";

    pism_config:energy.ch_warming.temperate_ice_thermal_conductivity_ratio = 1.0;
    pism_config:energy.ch_warming.temperate_ice_thermal_conductivity_ratio_doc = "ratio of thermal conductivities of temperate and cold ice in the cryo-hydrologic system";
    pism_config:energy.ch_warming.temperate_ice_thermal_conductivity_ratio_type = "scalar";
    pism_config:energy.ch_warming.temperate_ice_thermal_conductivity_ratio_units = "pure number";

    pism_config:energy.ch_warming.average_channel_spacing = 20.0;
    pism_config:energy.ch_warming.average_channel_spacing_doc = "Average spacing between elements of the cryo-hydrologic system (controls the rate of heat transfer from the CH system into the ice).";
    pism_config:energy.ch_warming.average_channel_spacing_type = "scalar";
    pism_config:energy.ch_warming.average_channel_spacing_units = "meters";
>>>>>>> 71c18426

    pism_config:energy.margin_ice_thickness_limit = 100.0;
    pism_config:energy.margin_ice_thickness_limit_doc = "use special margin treatment at grid points with a neighbor with the thickness below this limit.";
    pism_config:energy.margin_ice_thickness_limit_type = "scalar";
    pism_config:energy.margin_ice_thickness_limit_units = "meters";

    pism_config:energy.margin_exclude_horizontal_advection = "yes";
    pism_config:energy.margin_exclude_horizontal_advection_doc = "Exclude horizontal advection of energy at grid points near ice margins. See :config:`energy.margin_ice_thickness_limit`.";
    pism_config:energy.margin_exclude_horizontal_advection_type = "boolean";

    pism_config:energy.margin_exclude_vertical_advection = "yes";
    pism_config:energy.margin_exclude_vertical_advection_doc = "Exclude vertical advection of energy at grid points near ice margins. See :config:`energy.margin_ice_thickness_limit`.";
    pism_config:energy.margin_exclude_vertical_advection_type = "boolean";

    pism_config:energy.margin_exclude_strain_heating = "yes";
    pism_config:energy.margin_exclude_strain_heating_doc = "Exclude strain heating at grid points near ice margins. See :config:`energy.margin_ice_thickness_limit`.";
    pism_config:energy.margin_exclude_strain_heating_type = "boolean";

    pism_config:energy.max_low_temperature_count = 10;
    pism_config:energy.max_low_temperature_count_doc = "Maximum number of grid points with ice temperature below energy.minimum_allowed_temperature.";
    pism_config:energy.max_low_temperature_count_option = "max_low_temps";
    pism_config:energy.max_low_temperature_count_type = "integer";
    pism_config:energy.max_low_temperature_count_units = "count";

    pism_config:energy.minimum_allowed_temperature = 200.0;
    pism_config:energy.minimum_allowed_temperature_doc = "Minimum allowed ice temperature";
    pism_config:energy.minimum_allowed_temperature_option = "low_temp";
    pism_config:energy.minimum_allowed_temperature_type = "scalar";
    pism_config:energy.minimum_allowed_temperature_units = "Kelvin";

    pism_config:energy.enthalpy.temperate_ice_thermal_conductivity_ratio = 0.1;
    pism_config:energy.enthalpy.temperate_ice_thermal_conductivity_ratio_doc = "K in cold ice is multiplied by this fraction to give K0 in :cite:`AschwandenBuelerKhroulevBlatter`";
    pism_config:energy.enthalpy.temperate_ice_thermal_conductivity_ratio_type = "scalar";
    pism_config:energy.enthalpy.temperate_ice_thermal_conductivity_ratio_units = "pure number";

    pism_config:energy.temperature_based = "no";
    pism_config:energy.temperature_based_doc = "Use cold ice (i.e. not polythermal) methods.";
    pism_config:energy.temperature_based_type = "boolean";

    pism_config:energy.temperature_dependent_thermal_conductivity = "no";
    pism_config:energy.temperature_dependent_thermal_conductivity_doc = "If yes, use varkenthSystemCtx class in the energy step. It is base on formula (4.37) in :cite:`GreveBlatter2009`. Otherwise use enthSystemCtx, which has temperature-independent thermal conductivity set by constant ice.thermal_conductivity.";
    pism_config:energy.temperature_dependent_thermal_conductivity_option = "vark";
    pism_config:energy.temperature_dependent_thermal_conductivity_type = "boolean";

    pism_config:enthalpy_converter.T_reference = 223.15;
    pism_config:enthalpy_converter.T_reference_doc = "= T_0 in enthalpy formulas in :cite:`AschwandenBuelerKhroulevBlatter`";
    pism_config:enthalpy_converter.T_reference_type = "scalar";
    pism_config:enthalpy_converter.T_reference_units = "Kelvin";

    pism_config:enthalpy_converter.relaxed_is_temperate_tolerance = 0.001;
    pism_config:enthalpy_converter.relaxed_is_temperate_tolerance_doc = "Tolerance within which ice is treated as temperate (cold-ice mode and diagnostics).";
    pism_config:enthalpy_converter.relaxed_is_temperate_tolerance_type = "scalar";
    pism_config:enthalpy_converter.relaxed_is_temperate_tolerance_units = "Kelvin";

    pism_config:flow_law.Hooke.A = 4.42165e-9;
    pism_config:flow_law.Hooke.A_doc = "`A_{\\text{Hooke}} = (1/B_0)^n` where n=3 and B_0 = 1.928 `a^{1/3}` Pa. See :cite:`Hooke`";
    pism_config:flow_law.Hooke.A_type = "scalar";
    pism_config:flow_law.Hooke.A_units = "Pascal-3 second-1";

    pism_config:flow_law.Hooke.C = 0.16612;
    pism_config:flow_law.Hooke.C_doc = "See :cite:`Hooke`";
    pism_config:flow_law.Hooke.C_type = "scalar";
    pism_config:flow_law.Hooke.C_units = "Kelvin^{flow_law.Hooke.k}";

    pism_config:flow_law.Hooke.Q = 7.88e4;
    pism_config:flow_law.Hooke.Q_doc = "Activation energy, see :cite:`Hooke`";
    pism_config:flow_law.Hooke.Q_type = "scalar";
    pism_config:flow_law.Hooke.Q_units = "Joule / mol";

    pism_config:flow_law.Hooke.Tr = 273.39;
    pism_config:flow_law.Hooke.Tr_doc = "See :cite:`Hooke`";
    pism_config:flow_law.Hooke.Tr_type = "scalar";
    pism_config:flow_law.Hooke.Tr_units = "Kelvin";

    pism_config:flow_law.Hooke.k = 1.17;
    pism_config:flow_law.Hooke.k_doc = "See :cite:`Hooke`";
    pism_config:flow_law.Hooke.k_type = "scalar";
    pism_config:flow_law.Hooke.k_units = "pure number";

    pism_config:flow_law.Paterson_Budd.A_cold = 3.61e-13;
    pism_config:flow_law.Paterson_Budd.A_cold_doc = "Paterson-Budd A_cold, see :cite:`PatersonBudd`";
    pism_config:flow_law.Paterson_Budd.A_cold_type = "scalar";
    pism_config:flow_law.Paterson_Budd.A_cold_units = "Pascal-3 / second";

    pism_config:flow_law.Paterson_Budd.A_warm = 1.73e3;
    pism_config:flow_law.Paterson_Budd.A_warm_doc = "Paterson-Budd A_warm, see :cite:`PatersonBudd`";
    pism_config:flow_law.Paterson_Budd.A_warm_type = "scalar";
    pism_config:flow_law.Paterson_Budd.A_warm_units = "Pascal-3 / second";

    pism_config:flow_law.Paterson_Budd.Q_cold = 6.0e4;
    pism_config:flow_law.Paterson_Budd.Q_cold_doc = "Paterson-Budd Q_cold, see :cite:`PatersonBudd`";
    pism_config:flow_law.Paterson_Budd.Q_cold_type = "scalar";
    pism_config:flow_law.Paterson_Budd.Q_cold_units = "Joule / mol";

    pism_config:flow_law.Paterson_Budd.Q_warm = 13.9e4;
    pism_config:flow_law.Paterson_Budd.Q_warm_doc = "Paterson-Budd Q_warm, see :cite:`PatersonBudd`";
    pism_config:flow_law.Paterson_Budd.Q_warm_type = "scalar";
    pism_config:flow_law.Paterson_Budd.Q_warm_units = "Joule / mol";

    pism_config:flow_law.Paterson_Budd.T_critical = 263.15;
    pism_config:flow_law.Paterson_Budd.T_critical_doc = "Paterson-Budd critical temperature, see :cite:`PatersonBudd`";
    pism_config:flow_law.Paterson_Budd.T_critical_type = "scalar";
    pism_config:flow_law.Paterson_Budd.T_critical_units = "Kelvin";

    pism_config:flow_law.Schoof_regularizing_length = 1000.0;
    pism_config:flow_law.Schoof_regularizing_length_doc = "Regularizing length (Schoof definition)";
    pism_config:flow_law.Schoof_regularizing_length_type = "scalar";
    pism_config:flow_law.Schoof_regularizing_length_units = "km";

    pism_config:flow_law.Schoof_regularizing_velocity = 1.0;
    pism_config:flow_law.Schoof_regularizing_velocity_doc = "Regularizing velocity (Schoof definition)";
    pism_config:flow_law.Schoof_regularizing_velocity_type = "scalar";
    pism_config:flow_law.Schoof_regularizing_velocity_units = "meter / year";

    pism_config:flow_law.gpbld.water_frac_coeff = 181.25;
    pism_config:flow_law.gpbld.water_frac_coeff_doc = "coefficient in Glen-Paterson-Budd flow law for extra dependence of softness on liquid water fraction (omega) :cite:`GreveBlatter2009`, :cite:`LliboutryDuval1985`";
    pism_config:flow_law.gpbld.water_frac_coeff_type = "scalar";
    pism_config:flow_law.gpbld.water_frac_coeff_units = "pure number";

    pism_config:flow_law.gpbld.water_frac_observed_limit = 0.01;
    pism_config:flow_law.gpbld.water_frac_observed_limit_doc = "maximum value of liquid water fraction omega for which softness values are parameterized by :cite:`LliboutryDuval1985`; used in Glen-Paterson-Budd-Lliboutry-Duval flow law; compare :cite:`AschwandenBuelerKhroulevBlatter`";
    pism_config:flow_law.gpbld.water_frac_observed_limit_type = "scalar";
    pism_config:flow_law.gpbld.water_frac_observed_limit_units = "1";

    pism_config:flow_law.isothermal_Glen.ice_softness = 3.1689e-24;
    pism_config:flow_law.isothermal_Glen.ice_softness_doc = "ice softness used by IsothermalGlenIce :cite:`EISMINT96`";
    pism_config:flow_law.isothermal_Glen.ice_softness_type = "scalar";
    pism_config:flow_law.isothermal_Glen.ice_softness_units = "Pascal-3 second-1";

    pism_config:fracture_density.constant_fd = "no";
    pism_config:fracture_density.constant_fd_doc = "FIXME";
    pism_config:fracture_density.constant_fd_option = "constant_fd";
    pism_config:fracture_density.constant_fd_type = "boolean";

    pism_config:fracture_density.constant_healing = "no";
    pism_config:fracture_density.constant_healing_doc = "Constant healing";
    pism_config:fracture_density.constant_healing_option = "constant_healing";
    pism_config:fracture_density.constant_healing_type = "boolean";

    pism_config:fracture_density.enabled = "no";
    pism_config:fracture_density.enabled_doc = "Calculation of fracture density according to stresses and strain rate field.";
    pism_config:fracture_density.enabled_option = "fractures";
    pism_config:fracture_density.enabled_type = "boolean";

    pism_config:fracture_density.fd2d_scheme = "no";
    pism_config:fracture_density.fd2d_scheme_doc = "FIXME";
    pism_config:fracture_density.fd2d_scheme_option = "scheme_fd2d";
    pism_config:fracture_density.fd2d_scheme_type = "boolean";

    pism_config:fracture_density.fracture_weighted_healing = "no";
    pism_config:fracture_density.fracture_weighted_healing_doc = "Fracture weighted healing";
    pism_config:fracture_density.fracture_weighted_healing_option = "fracture_weighted_healing";
    pism_config:fracture_density.fracture_weighted_healing_type = "boolean";

    pism_config:fracture_density.include_grounded_ice = "no";
    pism_config:fracture_density.include_grounded_ice_doc = "model fracture density in grounded areas";
    pism_config:fracture_density.include_grounded_ice_option = "do_frac_on_grounded";
    pism_config:fracture_density.include_grounded_ice_type = "boolean";

    pism_config:fracture_density.lefm = "no";
    pism_config:fracture_density.lefm_doc = "FIXME";
    pism_config:fracture_density.lefm_option = "lefm";
    pism_config:fracture_density.lefm_type = "boolean";

    pism_config:fracture_density.max_shear_stress = "no";
    pism_config:fracture_density.max_shear_stress_doc = "Use the max. shear stress criterion.";
    pism_config:fracture_density.max_shear_stress_option = "max_shear";
    pism_config:fracture_density.max_shear_stress_type = "boolean";

    pism_config:fracture_density.phi0 = 0.0;
    pism_config:fracture_density.phi0_doc = "FIXME";
    pism_config:fracture_density.phi0_option = "phi0";
    pism_config:fracture_density.phi0_type = "scalar";
    pism_config:fracture_density.phi0_units = "1";

    pism_config:fracture_density.softening_lower_limit = 1.0;
    pism_config:fracture_density.softening_lower_limit_doc = "epsilon in equation (6) in Albrecht and Levermann, 'Fracture-induced softening for large-scale ice dynamics'";
    pism_config:fracture_density.softening_lower_limit_option = "fracture_softening";
    pism_config:fracture_density.softening_lower_limit_type = "scalar";
    pism_config:fracture_density.softening_lower_limit_units = "1";

    pism_config:fracture_density.write_fields = "no";
    pism_config:fracture_density.write_fields_doc = "Writing of fracture density related fields to nc-file.";
    pism_config:fracture_density.write_fields_option = "write_fd_fields";
    pism_config:fracture_density.write_fields_type = "boolean";

    pism_config:geometry.grounded_cell_fraction  = "false";
    pism_config:geometry.grounded_cell_fraction_doc = "Linear interpolation scheme ('LI' in Gladstone et al. 2010) expanded to two dimensions is used if switched on in order to evaluate the position of the grounding line on a subgrid scale.";
    pism_config:geometry.grounded_cell_fraction_option = "subgl";
    pism_config:geometry.grounded_cell_fraction_type = "boolean";

    pism_config:geometry.ice_free_thickness_standard = 0.01;
    pism_config:geometry.ice_free_thickness_standard_doc = "If ice is thinner than this standard then the mask is set to MASK_ICE_FREE_BEDROCK or MASK_ICE_FREE_OCEAN.";
    pism_config:geometry.ice_free_thickness_standard_type = "scalar";
    pism_config:geometry.ice_free_thickness_standard_units = "meters";

    pism_config:geometry.part_grid.enabled = "no";
    pism_config:geometry.part_grid.enabled_doc = "apply partially filled grid cell scheme";
    pism_config:geometry.part_grid.enabled_option = "part_grid";
    pism_config:geometry.part_grid.enabled_type = "boolean";

    pism_config:geometry.part_grid.max_iterations = 10;
    pism_config:geometry.part_grid.max_iterations_doc = "maximum number of residual redistribution iterations";
    pism_config:geometry.part_grid.max_iterations_units = "count";
    pism_config:geometry.part_grid.max_iterations_type = "integer";

    pism_config:geometry.remove_icebergs = "no";
    pism_config:geometry.remove_icebergs_doc = "identify and kill detached ice-shelf areas";
    pism_config:geometry.remove_icebergs_option = "kill_icebergs";
    pism_config:geometry.remove_icebergs_type = "boolean";

    pism_config:geometry.update.enabled = "yes";
    pism_config:geometry.update.enabled_doc = "Solve the mass conservation equation";
    pism_config:geometry.update.enabled_option = "mass";
    pism_config:geometry.update.enabled_type = "boolean";

    pism_config:geometry.update.use_basal_melt_rate = "yes";
    pism_config:geometry.update.use_basal_melt_rate_doc = "Include basal melt rate in the continuity equation";
    pism_config:geometry.update.use_basal_melt_rate_option = "bmr_in_cont";
    pism_config:geometry.update.use_basal_melt_rate_type = "boolean";

    pism_config:grid.allow_extrapolation = "no";
    pism_config:grid.allow_extrapolation_doc = "Allow extrapolation during regridding.";
    pism_config:grid.allow_extrapolation_option = "allow_extrapolation";
    pism_config:grid.allow_extrapolation_type = "boolean";

    pism_config:grid.Lbz = 1000;
    pism_config:grid.Lbz_doc = "Thickness of the thermal bedrock layer. (Inactive if ``grid.Mbz`` < 2)";
    pism_config:grid.Lbz_type = "scalar";
    pism_config:grid.Lbz_units = "meters";

    pism_config:grid.Lx = 1500e3;
    pism_config:grid.Lx_doc = "Default computational box is 3000 km x 3000 km (= 2 Lx x 2 Ly) in horizontal.";
    pism_config:grid.Lx_type = "scalar";
    pism_config:grid.Lx_units = "meters";

    pism_config:grid.Ly = 1500e3;
    pism_config:grid.Ly_doc = "Default computational box is 3000 km x 3000 km (= 2 Lx x 2 Ly) in horizontal.";
    pism_config:grid.Ly_type = "scalar";
    pism_config:grid.Ly_units = "meters";

    pism_config:grid.Lz = 4000;
    pism_config:grid.Lz_doc = "Height of the computational domain.";
    pism_config:grid.Lz_type = "scalar";
    pism_config:grid.Lz_units = "meters";
    pism_config:grid.Lz_option = "Lz";

    pism_config:grid.Mbz = 1;
    pism_config:grid.Mbz_doc = "Number of thermal bedrock layers; 1 level corresponds to no bedrock.";
    pism_config:grid.Mbz_type = "integer";
    pism_config:grid.Mbz_units = "count";

    pism_config:grid.Mx = 61;
    pism_config:grid.Mx_doc = "Number of grid points in the x direction.";
    pism_config:grid.Mx_option = "Mx";
    pism_config:grid.Mx_type = "integer";
    pism_config:grid.Mx_units = "count";

    pism_config:grid.My = 61;
    pism_config:grid.My_doc = "Number of grid points in the y direction.";
    pism_config:grid.My_option = "My";
    pism_config:grid.My_type = "integer";
    pism_config:grid.My_units = "count";

    pism_config:grid.Mz = 31;
    pism_config:grid.Mz_doc = "Number of vertical grid levels in the ice.";
    pism_config:grid.Mz_type = "integer";
    pism_config:grid.Mz_units = "count";
    pism_config:grid.Mz_option = "Mz";

    pism_config:grid.recompute_longitude_and_latitude = "yes";
    pism_config:grid.recompute_longitude_and_latitude_doc = "Re-compute longitude and latitude using grid information and provided projection parameters. Requires PROJ.4.";
    pism_config:grid.recompute_longitude_and_latitude_type = "boolean";

    pism_config:grid.ice_vertical_spacing = "quadratic";
    pism_config:grid.ice_vertical_spacing_choices = "quadratic,equal";
    pism_config:grid.ice_vertical_spacing_doc = "vertical spacing in the ice";
    pism_config:grid.ice_vertical_spacing_option = "z_spacing";
    pism_config:grid.ice_vertical_spacing_type = "keyword";

    pism_config:grid.lambda = 4.0;
    pism_config:grid.lambda_doc = "Vertical grid spacing parameter. Roughly equal to the factor by which the grid is coarser at an end away from the ice-bedrock interface.";
    pism_config:grid.lambda_type = "scalar";
    pism_config:grid.lambda_units = "pure number";

    pism_config:grid.max_stencil_width = 2;
    pism_config:grid.max_stencil_width_doc = "Maximum width of the finite-difference stencil used in PISM.";
    pism_config:grid.max_stencil_width_type = "integer";
    pism_config:grid.max_stencil_width_units = "count";

    pism_config:grid.registration = "center";
    pism_config:grid.registration_choices = "center,corner";
    pism_config:grid.registration_doc = "horizontal grid registration";
    pism_config:grid.registration_type = "keyword";

    pism_config:grid.periodicity = "xy";
    pism_config:grid.periodicity_choices = "none,x,y,xy";
    pism_config:grid.periodicity_doc = "horizontal grid periodicity";
    pism_config:grid.periodicity_option = "periodicity";
    pism_config:grid.periodicity_type = "keyword";

    pism_config:hydrology.cavitation_opening_coefficient = 0.5;
    pism_config:hydrology.cavitation_opening_coefficient_doc = "c_1 in notes; coefficient of cavitation opening term in evolution of layer thickness in hydrology::Distributed";
    pism_config:hydrology.cavitation_opening_coefficient_option = "hydrology_cavitation_opening_coefficient";
    pism_config:hydrology.cavitation_opening_coefficient_type = "scalar";
    pism_config:hydrology.cavitation_opening_coefficient_units = "meter-1";

    pism_config:hydrology.creep_closure_coefficient = 0.04;
    pism_config:hydrology.creep_closure_coefficient_doc = "c_2 in notes; coefficient of creep closure term in evolution of layer thickness in hydrology::Distributed";
    pism_config:hydrology.creep_closure_coefficient_option = "hydrology_creep_closure_coefficient";
    pism_config:hydrology.creep_closure_coefficient_type = "scalar";
    pism_config:hydrology.creep_closure_coefficient_units = "pure number";

    pism_config:hydrology.gradient_power_in_flux = 1.5;
    pism_config:hydrology.gradient_power_in_flux_doc = "power `\\beta` in Darcy's law `q = - k W^{\\alpha} |\\nabla \\psi|^{\\beta-2} \\nabla \\psi`, for subglacial water layer; used by hydrology::Routing and hydrology::Distributed";
    pism_config:hydrology.gradient_power_in_flux_option = "hydrology_gradient_power_in_flux";
    pism_config:hydrology.gradient_power_in_flux_type = "scalar";
    pism_config:hydrology.gradient_power_in_flux_units = "pure number";

    pism_config:hydrology.hydraulic_conductivity = 0.001;
    pism_config:hydrology.hydraulic_conductivity_doc = "= k in notes; lateral conductivity, in Darcy's law, for subglacial water layer; units depend on powers alpha = hydrology.thickness_power_in_flux and beta = hydrology_potential_gradient_power_in_flux; used by hydrology::Routing and hydrology::Distributed";
    pism_config:hydrology.hydraulic_conductivity_option = "hydrology_hydraulic_conductivity";
    pism_config:hydrology.hydraulic_conductivity_type = "scalar";
    pism_config:hydrology.hydraulic_conductivity_units = "`m^{2 \\beta - \\alpha} s^{2 \\beta - 3} kg^{1-\\beta}`";

    pism_config:hydrology.maximum_time_step = 1.0;
    pism_config:hydrology.maximum_time_step_doc = "maximum allowed time step length used by hydrology::Routing and hydrology::Distributed";
    pism_config:hydrology.maximum_time_step_type = "scalar";
    pism_config:hydrology.maximum_time_step_units = "years";

    pism_config:hydrology.model = "null";
    pism_config:hydrology.model_choices = "null,routing,distributed";
    pism_config:hydrology.model_doc = "Basal hydrology sub-model.";
    pism_config:hydrology.model_option = "hydrology";
    pism_config:hydrology.model_type = "keyword";

    pism_config:hydrology.null_diffuse_till_water = "no";
    pism_config:hydrology.null_diffuse_till_water_doc = "Diffuse stored till water laterally. See equation (11) of :cite:`BBssasliding`";
    pism_config:hydrology.null_diffuse_till_water_type = "boolean";

    pism_config:hydrology.null_diffusion_distance = 2e4;
    pism_config:hydrology.null_diffusion_distance_doc = "diffusion distance for till water thickness; see equation (11) in :cite:`BBssasliding`; only active if hydrology.null_diffuse_till_water is set";
    pism_config:hydrology.null_diffusion_distance_type = "scalar";
    pism_config:hydrology.null_diffusion_distance_units = "meters";

    pism_config:hydrology.null_diffusion_time = 1000.0;
    pism_config:hydrology.null_diffusion_time_doc = "diffusion time for till water thickness; see equation (11) in :cite:`BBssasliding`; only active if hydrology.null_diffuse_till_water is set";
    pism_config:hydrology.null_diffusion_time_type = "scalar";
    pism_config:hydrology.null_diffusion_time_units = "years";

    pism_config:hydrology.null_strip_width = -1.0;
    pism_config:hydrology.null_strip_width_doc = "if negative then mechanism is inactive; width of strip around computational domain in which water velocity and water amount are set to zero; used by hydrology::Routing and hydrology::Distributed";
    pism_config:hydrology.null_strip_width_type = "scalar";
    pism_config:hydrology.null_strip_width_units = "meters";

    pism_config:hydrology.regularizing_porosity = 0.01;
    pism_config:hydrology.regularizing_porosity_doc = "phi_0 in notes; regularizes pressure equation by multiplying time derivative term";
    pism_config:hydrology.regularizing_porosity_option = "hydrology_regularizing_porosity";
    pism_config:hydrology.regularizing_porosity_type = "scalar";
    pism_config:hydrology.regularizing_porosity_units = "pure number";

    pism_config:hydrology.roughness_scale = 0.1;
    pism_config:hydrology.roughness_scale_doc = "W_r in notes; roughness scale determining maximum amount of cavitation opening in hydrology::Distributed";
    pism_config:hydrology.roughness_scale_option = "hydrology_roughness_scale";
    pism_config:hydrology.roughness_scale_type = "scalar";
    pism_config:hydrology.roughness_scale_units = "meters";

    pism_config:hydrology.thickness_power_in_flux = 1.25;
    pism_config:hydrology.thickness_power_in_flux_doc = "power `\\alpha` in Darcy's law `q = - k W^{\\alpha} |\\nabla \\psi|^{\\beta-2} \\nabla \\psi`, for subglacial water layer; used by hydrology::Routing and hydrology::Distributed";
    pism_config:hydrology.thickness_power_in_flux_option = "hydrology_thickness_power_in_flux";
    pism_config:hydrology.thickness_power_in_flux_type = "scalar";
    pism_config:hydrology.thickness_power_in_flux_units = "1";

    pism_config:hydrology.tillwat_decay_rate = 1.0;
    pism_config:hydrology.tillwat_decay_rate_doc = "rate at which tillwat is reduced to zero, in absence of other effects like input";
    pism_config:hydrology.tillwat_decay_rate_option = "hydrology_tillwat_decay_rate";
    pism_config:hydrology.tillwat_decay_rate_type = "scalar";
    pism_config:hydrology.tillwat_decay_rate_units = "mm / year";

    pism_config:hydrology.tillwat_max = 2.0;
    pism_config:hydrology.tillwat_max_doc = "maximum effective thickness of the water stored in till";
    pism_config:hydrology.tillwat_max_option = "hydrology_tillwat_max";
    pism_config:hydrology.tillwat_max_type = "scalar";
    pism_config:hydrology.tillwat_max_units = "meters";

    pism_config:hydrology.use_const_bmelt = "no";
    pism_config:hydrology.use_const_bmelt_doc = "if 'yes', subglacial hydrology model sees basal melt rate which is constant and given by hydrology.const_bmelt";
    pism_config:hydrology.use_const_bmelt_option = "hydrology_use_const_bmelt";
    pism_config:hydrology.use_const_bmelt_type = "boolean";

    pism_config:hydrology.distributed.init_p_from_steady = "no";
    pism_config:hydrology.distributed.init_p_from_steady_type = "boolean";
    pism_config:hydrology.distributed.init_p_from_steady_option = "hydrology_init_p_form_steady";
    pism_config:hydrology.distributed.init_p_from_steady_doc = "if 'yes', initialize subglacial water pressure from P(W) formula that applies in steady state";

    pism_config:hydrology.distributed.sliding_speed_file = "";
    pism_config:hydrology.distributed.sliding_speed_file_type = "string";
    pism_config:hydrology.distributed.sliding_speed_file_option = "hydrology_sliding_speed_file";
    pism_config:hydrology.distributed.sliding_speed_file_doc = "name of the file containing velbase_mag, the basal sliding speed to use with :literal:`hydrology.distributed.init_p_from_steady`";

    pism_config:hydrology.surface_input_file = "";
    pism_config:hydrology.surface_input_file_doc = "Basal hydrology sub.surface_input_file.";
    pism_config:hydrology.surface_input_file_type = "string";

    pism_config:inverse.design.cH1     = 0;
    pism_config:inverse.design.cH1_doc = "weight of derivative part of an H1 norm for inversion design variables";
    pism_config:inverse.design.cH1_option = "inv_design_cH1";
    pism_config:inverse.design.cH1_type = "scalar";
    pism_config:inverse.design.cH1_units = "1";

    pism_config:inverse.design.cL2 = 1;
    pism_config:inverse.design.cL2_doc = "weight of derivative-free part of an H1 norm for inversion design variables";
    pism_config:inverse.design.cL2_option = "inv_design_cL2";
    pism_config:inverse.design.cL2_type = "scalar";
    pism_config:inverse.design.cL2_units = "1";

    pism_config:inverse.design.func = "sobolevH1";
    pism_config:inverse.design.func_choices = "sobolevH1,tv";
    pism_config:inverse.design.func_doc = "functional used for inversion design variables";
    pism_config:inverse.design.func_option = "inv_design_func";
    pism_config:inverse.design.func_type = "keyword";

    pism_config:inverse.design.param = "exp";
    pism_config:inverse.design.param_choices = "ident,trunc,square,exp";
    pism_config:inverse.design.param_doc = "parameterization of design variables used during inversion";
    pism_config:inverse.design.param_option = "inv_design_param";
    pism_config:inverse.design.param_type = "keyword";

    pism_config:inverse.design.param_hardav_eps = 1e4;
    pism_config:inverse.design.param_hardav_eps_doc = "tiny vertically-averaged hardness used as a substitute for 0 in some tauc parameterizations";
    pism_config:inverse.design.param_hardav_eps_type = "scalar";
    pism_config:inverse.design.param_hardav_eps_units = "Pascal second^(1/3)";

    pism_config:inverse.design.param_hardav_scale = 1e8;
    pism_config:inverse.design.param_hardav_scale_doc = "typical size of ice hardness";
    pism_config:inverse.design.param_hardav_scale_type = "scalar";
    pism_config:inverse.design.param_hardav_scale_units = "Pascal second^(1/3)";

    pism_config:inverse.design.param_tauc_eps = 100;
    pism_config:inverse.design.param_tauc_eps_doc = "tiny yield stress used as a substitute for 0 in some tauc parameterizations";
    pism_config:inverse.design.param_tauc_eps_type = "scalar";
    pism_config:inverse.design.param_tauc_eps_units = "Pascal";

    pism_config:inverse.design.param_tauc_scale = 100000;
    pism_config:inverse.design.param_tauc_scale_doc = "typical size of yield stresses";
    pism_config:inverse.design.param_tauc_scale_type = "scalar";
    pism_config:inverse.design.param_tauc_scale_units = "Pascal";

    pism_config:inverse.design.param_trunc_hardav0 = 1e6;
    pism_config:inverse.design.param_trunc_hardav0_doc = "transition point of change to linear behaviour for design variable parameterization type 'trunc'";
    pism_config:inverse.design.param_trunc_hardav0_type = "scalar";
    pism_config:inverse.design.param_trunc_hardav0_units = "Pascal second^(1/3)";

    pism_config:inverse.design.param_trunc_tauc0 = 1000;
    pism_config:inverse.design.param_trunc_tauc0_doc = "transition point of change to linear behaviour for design variable parameterization type 'trunc'";
    pism_config:inverse.design.param_trunc_tauc0_type = "scalar";
    pism_config:inverse.design.param_trunc_tauc0_units = "Pascal";

    pism_config:inverse.log_ratio_scale = 10;
    pism_config:inverse.log_ratio_scale_doc = "Reference scale for log-ratio functionals";
    pism_config:inverse.log_ratio_scale_option = "inv_log_ratio_scale";
    pism_config:inverse.log_ratio_scale_type = "scalar";
    pism_config:inverse.log_ratio_scale_units = "pure number";

    pism_config:inverse.ssa.hardav_max = 1e10;
    pism_config:inverse.ssa.hardav_max_doc = "Maximum allowed value of hardav for inversions with bound constraints";
    pism_config:inverse.ssa.hardav_max_type = "scalar";
    pism_config:inverse.ssa.hardav_max_units = "Pascal second^(1/3)";

    pism_config:inverse.ssa.hardav_min = 0;
    pism_config:inverse.ssa.hardav_min_doc = "Minimum allowed value of hardav for inversions with bound constraints";
    pism_config:inverse.ssa.hardav_min_type = "scalar";
    pism_config:inverse.ssa.hardav_min_units = "Pascal second^(1/3)";

    pism_config:inverse.ssa.length_scale = 50e3;
    pism_config:inverse.ssa.length_scale_doc = "typical length scale for rescaling derivative norms";
    pism_config:inverse.ssa.length_scale_type = "scalar";
    pism_config:inverse.ssa.length_scale_units = "meters";

    pism_config:inverse.ssa.method = "tikhonov_lmvm";
    pism_config:inverse.ssa.method_choices = "sd,nlcg,ign,tikhonov_lmvm,tikhonov_cg,tikhonov_blmvm,tikhonov_lcl,tikhonov_gn";
    pism_config:inverse.ssa.method_doc = "algorithm to use for SSA inversions";
    pism_config:inverse.ssa.method_option = "inv_method";
    pism_config:inverse.ssa.method_type = "keyword";

    pism_config:inverse.ssa.tauc_max = 5e7;
    pism_config:inverse.ssa.tauc_max_doc = "Maximum allowed value of tauc for inversions with bound constraints";
    pism_config:inverse.ssa.tauc_max_type = "scalar";
    pism_config:inverse.ssa.tauc_max_units = "Pascal";

    pism_config:inverse.ssa.tauc_min = 0;
    pism_config:inverse.ssa.tauc_min_doc = "Minimum allowed value of tauc for inversions with bound constraints";
    pism_config:inverse.ssa.tauc_min_type = "scalar";
    pism_config:inverse.ssa.tauc_min_units = "Pascal";

    pism_config:inverse.ssa.tv_exponent = 1.2;
    pism_config:inverse.ssa.tv_exponent_doc = "Lebesgue exponent for pseudo-TV norm";
    pism_config:inverse.ssa.tv_exponent_option = "inv_ssa_tv_exponent";
    pism_config:inverse.ssa.tv_exponent_type = "scalar";
    pism_config:inverse.ssa.tv_exponent_units = "pure number";

    pism_config:inverse.ssa.velocity_eps = 0.1;
    pism_config:inverse.ssa.velocity_eps_doc = "tiny size of ice velocities during inversion";
    pism_config:inverse.ssa.velocity_eps_type = "scalar";
    pism_config:inverse.ssa.velocity_eps_units = "meter / year";

    pism_config:inverse.ssa.velocity_scale = 100;
    pism_config:inverse.ssa.velocity_scale_doc = "typical size of ice velocities expected during inversion";
    pism_config:inverse.ssa.velocity_scale_type = "scalar";
    pism_config:inverse.ssa.velocity_scale_units = "meter / year";

    pism_config:inverse.state_func = "meansquare";
    pism_config:inverse.state_func_choices = "meansquare,log_ratio,log_relative";
    pism_config:inverse.state_func_doc = "functional used for inversion design variables";
    pism_config:inverse.state_func_option = "inv_state_func";
    pism_config:inverse.state_func_type = "keyword";

    pism_config:inverse.target_misfit = 100;
    pism_config:inverse.target_misfit_doc = "desired root misfit for SSA inversions";
    pism_config:inverse.target_misfit_option = "inv_target_misfit";
    pism_config:inverse.target_misfit_type = "scalar";
    pism_config:inverse.target_misfit_units = "meter / year";

    pism_config:inverse.tikhonov.atol = 1e-10;
    pism_config:inverse.tikhonov.atol_doc = "absolute threshold for Tikhonov stopping criterion";
    pism_config:inverse.tikhonov.atol_option = "tikhonov_atol";
    pism_config:inverse.tikhonov.atol_type = "scalar";
    pism_config:inverse.tikhonov.atol_units = "meter / year";

    pism_config:inverse.tikhonov.penalty_weight = 1;
    pism_config:inverse.tikhonov.penalty_weight_doc = "penalty parameter for Tikhonov inversion";
    pism_config:inverse.tikhonov.penalty_weight_option = "tikhonov_penalty";
    pism_config:inverse.tikhonov.penalty_weight_type = "scalar";
    pism_config:inverse.tikhonov.penalty_weight_units = "1";

    pism_config:inverse.tikhonov.ptol = 0.1;
    pism_config:inverse.tikhonov.ptol_doc = "threshold for reaching desired misfit for adaptive Tikhonov algorithms";
    pism_config:inverse.tikhonov.ptol_option = "tikhonov_ptol";
    pism_config:inverse.tikhonov.ptol_type = "scalar";
    pism_config:inverse.tikhonov.ptol_units = "pure number";

    pism_config:inverse.tikhonov.rtol = 5e-2;
    pism_config:inverse.tikhonov.rtol_doc = "relative threshold for Tikhonov stopping criterion";
    pism_config:inverse.tikhonov.rtol_option = "tikhonov_rtol";
    pism_config:inverse.tikhonov.rtol_type = "scalar";
    pism_config:inverse.tikhonov.rtol_units = "1";

    pism_config:ocean.anomaly.file = "";
    pism_config:ocean.anomaly.file_doc = "Name of the file containing shelf basal mass flux offset fields.";
    pism_config:ocean.anomaly.file_type = "string";
    pism_config:ocean.anomaly.file_option = "ocean_anomaly_file";

    pism_config:ocean.anomaly.period = 0;
    pism_config:ocean.anomaly.period_doc = "Length of the period of the ocean forcing data. Set to zero to disable.";
    pism_config:ocean.anomaly.period_type = "integer";
    pism_config:ocean.anomaly.period_option = "ocean_anomaly_period";
    pism_config:ocean.anomaly.period_units = "years";

    pism_config:ocean.anomaly.reference_year = 0;
    pism_config:ocean.anomaly.reference_year_doc = "Reference year to use when ``ocean.anomaly.period`` is active.";
    pism_config:ocean.anomaly.reference_year_option = "ocean_anomaly_reference_year";
    pism_config:ocean.anomaly.reference_year_type = "integer";
    pism_config:ocean.anomaly.reference_year_units = "years";

    pism_config:ocean.given.file = "";
    pism_config:ocean.given.file_doc = "Name of the file containing climate forcing fields.";
    pism_config:ocean.given.file_type = "string";
    pism_config:ocean.given.file_option = "ocean_given_file";

    pism_config:ocean.given.period = 0;
    pism_config:ocean.given.period_doc = "Length of the period of the climate forcing data. Set to zero to disable.";
    pism_config:ocean.given.period_type = "integer";
    pism_config:ocean.given.period_option = "ocean_given_period";
    pism_config:ocean.given.period_units = "years";

    pism_config:ocean.given.reference_year = 0;
    pism_config:ocean.given.reference_year_doc = "Reference year to use when ``ocean.given.period`` is active.";
    pism_config:ocean.given.reference_year_option = "ocean_given_reference_year";
    pism_config:ocean.given.reference_year_type = "integer";
    pism_config:ocean.given.reference_year_units = "years";

    pism_config:ocean.delta_sl_2d.file = "";
    pism_config:ocean.delta_sl_2d.file_doc = "Name of the file containing climate forcing fields.";
    pism_config:ocean.delta_sl_2d.file_type = "string";

    pism_config:ocean.delta_sl_2d.period = 0;
    pism_config:ocean.delta_sl_2d.period_doc = "Length of the period of the climate forcing data. Set to zero to disable.";
    pism_config:ocean.delta_sl_2d.period_type = "integer";
    pism_config:ocean.delta_sl_2d.period_units = "years";

    pism_config:ocean.delta_sl_2d.reference_year = 0;
    pism_config:ocean.delta_sl_2d.reference_year_doc = "Reference year to use when ``ocean.delta_sl_2d.period`` is active.";
    pism_config:ocean.delta_sl_2d.reference_year_type = "integer";
    pism_config:ocean.delta_sl_2d.reference_year_units = "years";

    pism_config:ocean.th.file = "";
    pism_config:ocean.th.file_doc = "Name of the file containing climate forcing fields.";
    pism_config:ocean.th.file_type = "string";
    pism_config:ocean.th.file_option = "ocean_th_file";

    pism_config:ocean.th.period = 0;
    pism_config:ocean.th.period_doc = "Length of the period of the climate forcing data. Set to zero to disable.";
    pism_config:ocean.th.period_type = "integer";
    pism_config:ocean.th.period_option = "ocean_th_period";
    pism_config:ocean.th.period_units = "years";

    pism_config:ocean.th.reference_year = 0;
    pism_config:ocean.th.reference_year_doc = "Reference year to use when ``ocean.th.period`` is active.";
    pism_config:ocean.th.reference_year_option = "ocean_th_reference_year";
    pism_config:ocean.th.reference_year_type = "integer";
    pism_config:ocean.th.reference_year_units = "years";

    pism_config:ocean.pico.file = "";
    pism_config:ocean.pico.file_doc = "Name of the file containing climate forcing fields.";
    pism_config:ocean.pico.file_type = "string";
    pism_config:ocean.pico.file_option = "ocean_pico_file";

    pism_config:ocean.pico.period = 0;
    pism_config:ocean.pico.period_doc = "Length of the period of the climate forcing data. Set to zero to disable.";
    pism_config:ocean.pico.period_type = "integer";
    pism_config:ocean.pico.period_option = "ocean_pico_period";
    pism_config:ocean.pico.period_units = "years";

    pism_config:ocean.pico.reference_year = 0;
    pism_config:ocean.pico.reference_year_doc = "Reference year to use when ``ocean.pico.period`` is active.";
    pism_config:ocean.pico.reference_year_option = "ocean_pico_reference_year";
    pism_config:ocean.pico.reference_year_type = "integer";
    pism_config:ocean.pico.reference_year_units = "years";

    pism_config:ocean.always_grounded = "no";
    pism_config:ocean.always_grounded_doc = "Dry (ocean-less) simulation; ice is considered grounded regardless of ice thickness, bed elevation, and sea level.";
    pism_config:ocean.always_grounded_option = "dry";
    pism_config:ocean.always_grounded_type = "boolean";

    pism_config:ocean.pik_melt_factor = 5e-3;
    pism_config:ocean.pik_melt_factor_doc = "dimensionless tuning parameter in the '-ocean pik' ocean heat flux parameterization; see :cite:`Martinetal2011`";
    pism_config:ocean.pik_melt_factor_option = "meltfactor_pik";
    pism_config:ocean.pik_melt_factor_type = "scalar";
    pism_config:ocean.pik_melt_factor_units = "1";

    pism_config:ocean.constant.melt_rate = 0.05191419359084029;
    pism_config:ocean.constant.melt_rate_units = "m / year";
    pism_config:ocean.constant.melt_rate_doc = "default melt rate used by the 'constant' ocean model (computed as `Q / (L \\rho_i)`)";
    pism_config:ocean.constant.melt_rate_option = "shelf_base_melt_rate";
    pism_config:ocean.constant.melt_rate_type = "scalar";

    pism_config:ocean.constant.melange_back_pressure_fraction = 0.0;
    pism_config:ocean.constant.melange_back_pressure_fraction_units = "1";
    pism_config:ocean.constant.melange_back_pressure_fraction_doc = "default melange back pressure fraction in the 'contant' ocean model";
    pism_config:ocean.constant.melange_back_pressure_fraction_type = "scalar";

    pism_config:ocean.cache.update_interval = 10;
    pism_config:ocean.cache.update_interval_units = "years";
    pism_config:ocean.cache.update_interval_doc = "update interval of the 'cache' ocean modifier";
    pism_config:ocean.cache.update_interval_option = "ocean_cache_update_interval";
    pism_config:ocean.cache.update_interval_type = "integer";

    pism_config:ocean.runoff_to_ocean_melt_b = 0.15;
    pism_config:ocean.runoff_to_ocean_melt_b_doc = "parameter B in eqn. 1 in :cite:`Aschwanden`";
    pism_config:ocean.runoff_to_ocean_melt_b_type = "scalar";
    pism_config:ocean.runoff_to_ocean_melt_b_units = "1";

    pism_config:ocean.runoff_to_ocean_melt_power_alpha = 0.54;
    pism_config:ocean.runoff_to_ocean_melt_power_alpha_doc = "exponent `\\alpha` in eqn. 1 in :cite:`Xu2013`";
    pism_config:ocean.runoff_to_ocean_melt_power_alpha_type = "scalar";
    pism_config:ocean.runoff_to_ocean_melt_power_alpha_units = "1";

    pism_config:ocean.runoff_to_ocean_melt_power_beta = 1.17;
    pism_config:ocean.runoff_to_ocean_melt_power_beta_doc = "exponent `\\beta` in eqn. 1 in :cite:`Xu2013`";
    pism_config:ocean.runoff_to_ocean_melt_power_beta_type = "scalar";
    pism_config:ocean.runoff_to_ocean_melt_power_beta_units = "1";

    pism_config:ocean.sub_shelf_heat_flux_into_ice = 0.5;
    pism_config:ocean.sub_shelf_heat_flux_into_ice_doc = "= J meter-2 second-1; naively chosen default value for heat from ocean; see comments in pism::ocean::Constant::shelf_base_mass_flux().";
    pism_config:ocean.sub_shelf_heat_flux_into_ice_type = "scalar";
    pism_config:ocean.sub_shelf_heat_flux_into_ice_units = "W meter-2";

    pism_config:ocean.three_equation_model_clip_salinity = "yes";
    pism_config:ocean.three_equation_model_clip_salinity_doc = "Clip shelf base salinity so that it is in the range [4, 40] k/kg. See :cite:`HollandJenkins1999`.";
    pism_config:ocean.three_equation_model_clip_salinity_option = "clip_shelf_base_salinity";
    pism_config:ocean.three_equation_model_clip_salinity_type = "boolean";

    pism_config:ocean.pico.number_of_boxes = 5;
    pism_config:ocean.pico.number_of_boxes_doc = "Default maximum number of boxes (for the largest ice shelves)";
    pism_config:ocean.pico.number_of_boxes_option = "number_of_boxes";
    pism_config:ocean.pico.number_of_boxes_type = "integer";
    pism_config:ocean.pico.number_of_boxes_units = "pure number";

    pism_config:ocean.pico.continental_shelf_depth = -800.0;
    pism_config:ocean.pico.continental_shelf_depth_doc = "Determines the edge of the continental shelf to calculate mean ocean properties";
    pism_config:ocean.pico.continental_shelf_depth_option = "continental_shelf_depth";
    pism_config:ocean.pico.continental_shelf_depth_type = "scalar";
    pism_config:ocean.pico.continental_shelf_depth_units = "meters";

    pism_config:ocean.pico.maximum_ice_rise_area = 1e5;
    pism_config:ocean.pico.maximum_ice_rise_area_doc = "Maximum ice rise area. Patches of grounded ice that are bugger than this are treated as continental ice sheets.";
    pism_config:ocean.pico.maximum_ice_rise_area_type = "scalar";
    pism_config:ocean.pico.maximum_ice_rise_area_units = "km2";

    pism_config:ocean.pico.overturning_coefficent = 1e6;
    pism_config:ocean.pico.overturning_coefficent_doc = "Overturning stregth coefficient";
    pism_config:ocean.pico.overturning_coefficent_option = "overturning_coeff";
    pism_config:ocean.pico.overturning_coefficent_type = "scalar";
    pism_config:ocean.pico.overturning_coefficent_units = "meters6 seconds-1 kg-1";

    pism_config:ocean.pico.heat_exchange_coefficent = 2e-5;
    pism_config:ocean.pico.heat_exchange_coefficent_doc = "Turbulent heat exchange coefficient";
    pism_config:ocean.pico.heat_exchange_coefficent_option = "gamma_T";
    pism_config:ocean.pico.heat_exchange_coefficent_type = "scalar";
    pism_config:ocean.pico.heat_exchange_coefficent_units = "meters second-1";

    pism_config:ocean.pico.exclude_ice_rises = "yes";
    pism_config:ocean.pico.exclude_ice_rises_doc = "Exclude ice rises for box calculation in PICO";
    pism_config:ocean.pico.exclude_ice_rises_option = "exclude_icerises";
    pism_config:ocean.pico.exclude_ice_rises_type = "boolean";

    pism_config:output.extra.file = "";
    pism_config:output.extra.file_doc = "Name of the output file containing spatially-variable diagnostics.";
    pism_config:output.extra.file_type = "string";
    pism_config:output.extra.file_option = "extra_file";

    pism_config:output.extra.times = "";
    pism_config:output.extra.times_doc = "List or a range of times defining reporting intervals for spatially-variable diagnostics.";
    pism_config:output.extra.times_type = "string";
    pism_config:output.extra.times_option = "extra_times";

    pism_config:output.extra.vars = "";
    pism_config:output.extra.vars_doc = "Comma-separated list of spatially-variable diagnostics.";
    pism_config:output.extra.vars_type = "string";
    pism_config:output.extra.vars_option = "extra_vars";

    pism_config:output.extra.split = "no";
    pism_config:output.extra.split_doc = "Save spatially-variable diagnostics to separate files (one per time record).";
    pism_config:output.extra.split_type = "boolean";
    pism_config:output.extra.split_option = "extra_split";

    pism_config:output.extra.append = "no";
    pism_config:output.extra.append_doc = "Append to an existing output file.";
    pism_config:output.extra.append_type = "boolean";
    pism_config:output.extra.append_option = "extra_append";

    pism_config:output.backup_interval = 1.0;
    pism_config:output.backup_interval_doc = "wall-clock time between automatic backups";
    pism_config:output.backup_interval_type = "scalar";
    pism_config:output.backup_interval_units = "hours";
    pism_config:output.backup_interval_option = "backup_interval";

    pism_config:output.backup_size = "small";
    pism_config:output.backup_size_choices = "none,small,medium,big_2d,big";
    pism_config:output.backup_size_doc = "The 'size' of a backup file. See configuration parameters output.sizes.medium, output.sizes.big_2d, output.sizes.big";
    pism_config:output.backup_size_option = "backup_size";
    pism_config:output.backup_size_type = "keyword";

    pism_config:output.fill_value = -2e9;
    pism_config:output.fill_value_doc = "_FillValue used when saving diagnostic quantities";
    pism_config:output.fill_value_type = "scalar";
    pism_config:output.fill_value_units = "none";

    pism_config:output.format = "netcdf3";
    pism_config:output.format_choices = "netcdf3,netcdf4_parallel,pnetcdf";
    pism_config:output.format_doc = "The I/O format used for spatial fields; 'netcdf3' is the default, 'netcd4_parallel' is available if PISM was built with parallel NetCDF-4, and 'pnetcdf' is available if PISM was built with PnetCDF.";
    pism_config:output.format_option = "o_format";
    pism_config:output.format_type = "keyword";

    pism_config:output.ice_free_thickness_standard = 10.0;
    pism_config:output.ice_free_thickness_standard_doc = "If ice is thinner than this standard then a grid cell is considered ice-free for purposes of reporting glacierized area, volume, etc.";
    pism_config:output.ice_free_thickness_standard_type = "scalar";
    pism_config:output.ice_free_thickness_standard_units = "meters";

    pism_config:output.runtime.area_scale_factor_log10 = 6;
    pism_config:output.runtime.area_scale_factor_log10_doc = "an integer; log base 10 of scale factor to use for area (in km^2) in summary line to stdout";
    pism_config:output.runtime.area_scale_factor_log10_option = "summary_area_scale_factor_log10";
    pism_config:output.runtime.area_scale_factor_log10_type = "integer";
    pism_config:output.runtime.area_scale_factor_log10_units = "pure number";

    pism_config:output.file_name = "unnamed.nc";
    pism_config:output.file_name_doc = "The file to save final model results to.";
    pism_config:output.file_name_type = "string";
    pism_config:output.file_name_option = "o";

    pism_config:output.runtime.time_unit_name = "year";
    pism_config:output.runtime.time_unit_name_doc = "Time units used when printing model time, time step, and maximum horizontal velocity at summary to stdout.  Must be valid udunits for time.  (E.g. choose from year,month,day,hour,minute,second.)";
    pism_config:output.runtime.time_unit_name_type = "string";

    pism_config:output.runtime.time_use_calendar = "yes";
    pism_config:output.runtime.time_use_calendar_doc = "Whether to use the current calendar when printing model time in summary to stdout.";
    pism_config:output.runtime.time_use_calendar_type = "boolean";

    pism_config:output.runtime.viewer.size = 320;
    pism_config:output.runtime.viewer.size_doc = "default diagnostic viewer size (number of pixels of the longer side)";
    pism_config:output.runtime.viewer.size_option = "view_size";
    pism_config:output.runtime.viewer.size_type = "integer";
    pism_config:output.runtime.viewer.size_units = "count";

    pism_config:output.runtime.viewer.variables = "";
    pism_config:output.runtime.viewer.variables_doc = "comma-separated list of map-plane diagnostic quantities to view at runtime";
    pism_config:output.runtime.viewer.variables_option = "view";
    pism_config:output.runtime.viewer.variables_type = "string";

    pism_config:output.runtime.volume_scale_factor_log10 = 6;
    pism_config:output.runtime.volume_scale_factor_log10_doc = "an integer; log base 10 of scale factor to use for volume (in km^3) in summary line to stdout";
    pism_config:output.runtime.volume_scale_factor_log10_option = "summary_vol_scale_factor_log10";
    pism_config:output.runtime.volume_scale_factor_log10_type = "integer";
    pism_config:output.runtime.volume_scale_factor_log10_units = "pure number";

    pism_config:output.snapshot.file = "";
    pism_config:output.snapshot.file_doc = "Snapshot (output) file name (or prefix, if saving to individual files).";
    pism_config:output.snapshot.file_type = "string";
    pism_config:output.snapshot.file_option = "save_file";

    pism_config:output.snapshot.times = "";
    pism_config:output.snapshot.times_doc = "List or a range of times to save model state snapshots at.";
    pism_config:output.snapshot.times_type = "string";
    pism_config:output.snapshot.times_option = "save_times";

    pism_config:output.snapshot.split = "no";
    pism_config:output.snapshot.split_doc = "Save model state snapshots to separate files (one per time record).";
    pism_config:output.snapshot.split_type = "boolean";
    pism_config:output.snapshot.split_option = "save_split";

    pism_config:output.snapshot.size = "small";
    pism_config:output.snapshot.size_choices = "none,small,medium,big_2d,big";
    pism_config:output.snapshot.size_doc = "The 'size' of a snapshot file. See configuration parameters output.sizes.medium, output.sizes.big_2d, output.sizes.big";
    pism_config:output.snapshot.size_option = "save_size";
    pism_config:output.snapshot.size_type = "keyword";

    pism_config:output.size = "medium";
    pism_config:output.size_choices = "none,small,medium,big_2d,big";
    pism_config:output.size_doc = "The 'size' of an output file. See configuration parameters output.sizes.medium, output.sizes.big_2d, output.sizes.big";
    pism_config:output.size_option = "o_size";
    pism_config:output.size_type = "keyword";

    pism_config:output.sizes.big = "cts,liqfrac,temp,temp_pa,uvel,vvel,wvel,wvel_rel";
    pism_config:output.sizes.big_doc = "Comma-separated list of variables to write to the output (in addition to model_state variables and variables listed in output.sizes.medium and output.sizes.big_2d) if 'big' output size is selected. Does not include fields written by sub-models.";
    pism_config:output.sizes.big_type = "string";

    pism_config:output.sizes.big_2d = "age,bfrict,bheatflx,bmelt,bwp,bwprel,dbdt,effbwp,enthalpybase,enthalpysurf,flux_divergence,hardav,hydroinput,lat,litho_temp,lon,nuH,ocean_kill_mask,rank,tempbase,tempicethk,tempicethk_basal,temppabase,tempsurf,thk,thksmooth,tillphi,topg,velbar,velbase,wallmelt,wvelbase";
    pism_config:output.sizes.big_2d_doc = "Comma-separated list of variables to write to the output (in addition to model_state variables and variables listed in output.sizes.medium) if 'big_2d' output size is selected. Does not include fields written by boundary models.";
    pism_config:output.sizes.big_2d_type = "string";

    pism_config:output.sizes.medium = "bwat,bwatvel,climatic_mass_balance,diffusivity,enthalpy,flux,flux_mag,ice_surface_temp,liqfrac,mask,schoofs_theta,strain_rates,taub_mag,tauc,taud_mag,temp_pa,tillwat,topgsmooth,usurf,velbar_mag,velbase_mag,velsurf,velsurf_mag,wvelsurf";
    pism_config:output.sizes.medium_doc = "Comma-separated list of variables to write to the output (in addition to model_state variables) if 'medium' output size (the default) is selected. Does not include fields written by sub-models.";
    pism_config:output.sizes.medium_type = "string";

    pism_config:output.timeseries.buffer_size = 10000;
    pism_config:output.timeseries.buffer_size_doc = "Number of scalar diagnostic time-series records to hold in memory before writing to disk. (PISM writes this many time-series records to reduce I/O costs.) Send the USR2 signal to flush time-series.";
    pism_config:output.timeseries.buffer_size_type = "integer";
    pism_config:output.timeseries.buffer_size_units = "count";

    pism_config:output.timeseries.variables = "";
    pism_config:output.timeseries.variables_doc = "Requested scalar (time-series) diagnostics. Leave empty to save all available diagnostics.";
    pism_config:output.timeseries.variables_option = "ts_vars";
    pism_config:output.timeseries.variables_type = "string";

    pism_config:output.timeseries.append = "false";
    pism_config:output.timeseries.append_type = "boolean";
    pism_config:output.timeseries.append_option = "ts_append";
    pism_config:output.timeseries.append_doc = "If true, append to the scalar time series output file.";

    pism_config:output.timeseries.filename = "";
    pism_config:output.timeseries.filename_type = "string";
    pism_config:output.timeseries.filename_option = "ts_file";
    pism_config:output.timeseries.filename_doc = "Name of the file to save scalar time series to. Leave empty to disable reporting scalar time-series.";

    pism_config:output.timeseries.times = "";
    pism_config:output.timeseries.times_type = "string";
    pism_config:output.timeseries.times_option = "ts_times";
    pism_config:output.timeseries.times_doc = "List or range of times defining reporting time intervals.";

    pism_config:output.variable_order = "yxz";
    pism_config:output.variable_order_choices = "xyz,yxz,zyx";
    pism_config:output.variable_order_doc = "Variable order to use in output files.";
    pism_config:output.variable_order_option = "o_order";
    pism_config:output.variable_order_type = "keyword";

    pism_config:regional.no_model_strip = 5.0;
    pism_config:regional.no_model_strip_doc = "Default width of the 'no model strip' in regional setups.";
    pism_config:regional.no_model_strip_option = "no_model_strip";
    pism_config:regional.no_model_strip_type = "scalar";
    pism_config:regional.no_model_strip_units = "km";

    pism_config:regional.no_model_yield_stress = 1000.0;
    pism_config:regional.no_model_yield_stress_doc = "High yield stress used in the 'no_model_mask' area in the regional mode.";
    pism_config:regional.no_model_yield_stress_type = "scalar";
    pism_config:regional.no_model_yield_stress_units = "kPa";

    pism_config:regional.zero_gradient = "false";
    pism_config:regional.zero_gradient_type = "boolean";
    pism_config:regional.zero_gradient_option = "zero_grad_where_no_model";
    pism_config:regional.zero_gradient_doc = "Use zero ice thickness and ice surface gradient in the no_model_mask area.";

    pism_config:run_info.institution = "";
    pism_config:run_info.institution_doc = "Institution name. This string is written to output files as the 'institution' global attribute.";
    pism_config:run_info.institution_option = "institution";
    pism_config:run_info.institution_type = "string";

    pism_config:run_info.title = "";
    pism_config:run_info.title_doc = "Free-form string containing a concise description of the current run. This string is written to output files as the 'title' global attribute.";
    pism_config:run_info.title_option = "title";
    pism_config:run_info.title_type = "string";

    pism_config:stress_balance.blatter.Glen_exponent = 3.0;
    pism_config:stress_balance.blatter.Glen_exponent_doc = "; Glen exponent in ice flow law for the Blatter stress balance solver";
    pism_config:stress_balance.blatter.Glen_exponent_type = "scalar";
    pism_config:stress_balance.blatter.Glen_exponent_units = "pure number";

    pism_config:stress_balance.blatter.Mz = 5;
    pism_config:stress_balance.blatter.Mz_doc = "; Number of vertical grid levels in the ice (in the Blatter solver).";
    pism_config:stress_balance.blatter.Mz_type = "integer";
    pism_config:stress_balance.blatter.Mz_units = "count";

    pism_config:stress_balance.blatter.enhancement_factor = 1.0;
    pism_config:stress_balance.blatter.enhancement_factor_doc = "; Flow enhancement factor for the Blatter stress balance flow law";
    pism_config:stress_balance.blatter.enhancement_factor_option = "blatter_e";
    pism_config:stress_balance.blatter.enhancement_factor_type = "scalar";
    pism_config:stress_balance.blatter.enhancement_factor_units = "1";

    pism_config:stress_balance.blatter.enhancement_factor_interglacial = 1.0;
    pism_config:stress_balance.blatter.enhancement_factor_interglacial_doc = "Flow enhancement factor for Blatter stress balance solver; used for ice accumulated during interglacial periods.";
    pism_config:stress_balance.blatter.enhancement_factor_interglacial_option = "blatter_e_interglacial";
    pism_config:stress_balance.blatter.enhancement_factor_interglacial_type = "scalar";
    pism_config:stress_balance.blatter.enhancement_factor_interglacial_units = "1";

    pism_config:stress_balance.blatter.flow_law = "gpbld";
    pism_config:stress_balance.blatter.flow_law_choices = "arr,arrwarm,gpbld,hooke,isothermal_glen,pb";
    pism_config:stress_balance.blatter.flow_law_doc = "The flow law used by the Blatter-Pattyn stress balance model.";
    pism_config:stress_balance.blatter.flow_law_type = "keyword";

    pism_config:stress_balance.calving_front_stress_bc = "no";
    pism_config:stress_balance.calving_front_stress_bc_doc = "Apply CFBC condition as in :cite:`Albrechtetal2011`, :cite:`Winkelmannetal2011`.  May only apply to some stress balances; e.g. SSAFD as of May 2011.  If not set then a strength-extension is used, as in :cite:`BBssasliding`.";
    pism_config:stress_balance.calving_front_stress_bc_option = "cfbc";
    pism_config:stress_balance.calving_front_stress_bc_type = "boolean";

    pism_config:stress_balance.ice_free_thickness_standard = 10.0;
    pism_config:stress_balance.ice_free_thickness_standard_doc = "If ice is thinner than this standard then a cell is considered ice-free for purposes of computing ice velocity distribution.";
    pism_config:stress_balance.ice_free_thickness_standard_type = "scalar";
    pism_config:stress_balance.ice_free_thickness_standard_units = "meters";

    pism_config:stress_balance.model = "sia";
    pism_config:stress_balance.model_choices = "none,prescribed_sliding,weertman_sliding,sia,ssa,prescribed_sliding+sia,weertman_sliding+sia,ssa+sia";
    pism_config:stress_balance.model_doc = "Stress balance model";
    pism_config:stress_balance.model_option = "stress_balance";
    pism_config:stress_balance.model_type = "keyword";

    pism_config:stress_balance.sia.Glen_exponent = 3.0;
    pism_config:stress_balance.sia.Glen_exponent_doc = "Glen exponent in ice flow law for SIA";
    pism_config:stress_balance.sia.Glen_exponent_option = "sia_n";
    pism_config:stress_balance.sia.Glen_exponent_type = "scalar";
    pism_config:stress_balance.sia.Glen_exponent_units = "pure number";

    pism_config:stress_balance.sia.bed_smoother.range = 5.0e3;
    pism_config:stress_balance.sia.bed_smoother.range_doc = "half-width of smoothing domain for stressbalance::BedSmoother, in implementing :cite:`Schoofbasaltopg2003` bed roughness parameterization for SIA; set value to zero to turn off mechanism";
    pism_config:stress_balance.sia.bed_smoother.range_option = "bed_smoother_range";
    pism_config:stress_balance.sia.bed_smoother.range_type = "scalar";
    pism_config:stress_balance.sia.bed_smoother.range_units = "meters";

    pism_config:stress_balance.sia.bed_smoother.theta_min = 0.0;
    pism_config:stress_balance.sia.bed_smoother.theta_min_doc = "minimum value of `\\theta` in :cite:`Schoofbasaltopg2003` bed roughness parameterization for SIA";
    pism_config:stress_balance.sia.bed_smoother.theta_min_type = "scalar";
    pism_config:stress_balance.sia.bed_smoother.theta_min_units = "1";

    pism_config:stress_balance.sia.e_age_coupling = "no";
    pism_config:stress_balance.sia.e_age_coupling_doc = "Couple the SIA enhancement factor to age as in :cite:`Greve`.";
    pism_config:stress_balance.sia.e_age_coupling_option = "e_age_coupling";
    pism_config:stress_balance.sia.e_age_coupling_type = "boolean";

    pism_config:stress_balance.sia.enhancement_factor = 1.0;
    pism_config:stress_balance.sia.enhancement_factor_doc = "Flow enhancement factor for SIA";
    pism_config:stress_balance.sia.enhancement_factor_option = "sia_e";
    pism_config:stress_balance.sia.enhancement_factor_type = "scalar";
    pism_config:stress_balance.sia.enhancement_factor_units = "1";

    pism_config:stress_balance.sia.enhancement_factor_interglacial = 1.0;
    pism_config:stress_balance.sia.enhancement_factor_interglacial_doc = "Flow enhancement factor for SIA; used for ice accumulated during interglacial periods.";
    pism_config:stress_balance.sia.enhancement_factor_interglacial_option = "sia_e_interglacial";
    pism_config:stress_balance.sia.enhancement_factor_interglacial_type = "scalar";
    pism_config:stress_balance.sia.enhancement_factor_interglacial_units = "1";

    pism_config:stress_balance.sia.flow_law = "gpbld";
    pism_config:stress_balance.sia.flow_law_choices = "arr,arrwarm,gk,gpbld,hooke,isothermal_glen,pb";
    pism_config:stress_balance.sia.flow_law_doc = "The SIA flow law.";
    pism_config:stress_balance.sia.flow_law_option = "sia_flow_law";
    pism_config:stress_balance.sia.flow_law_type = "keyword";

    pism_config:stress_balance.sia.grain_size_age_coupling = "no";
    pism_config:stress_balance.sia.grain_size_age_coupling_doc = "Use age of the ice to compute grain size to use with the Goldsby-Kohlstedt :cite:`GoldsbyKohlstedt` flow law";
    pism_config:stress_balance.sia.grain_size_age_coupling_option = "grain_size_age_coupling";
    pism_config:stress_balance.sia.grain_size_age_coupling_type = "boolean";

    pism_config:stress_balance.sia.limit_diffusivity = "no";
    pism_config:stress_balance.sia.limit_diffusivity_doc = "Limit SIA diffusivity by `stress_balance.sia.max_diffusivity`.";
    pism_config:stress_balance.sia.limit_diffusivity_option = "limit_sia_diffusivity";
    pism_config:stress_balance.sia.limit_diffusivity_type = "boolean";

    pism_config:stress_balance.sia.max_diffusivity = 100.0;
    pism_config:stress_balance.sia.max_diffusivity_doc = "Maximum allowed diffusivity of the SIA flow. PISM stops with an error message if the SIA diffusivity exceeds this limit.";
    pism_config:stress_balance.sia.max_diffusivity_type = "scalar";
    pism_config:stress_balance.sia.max_diffusivity_units = "m2 s-1";

    pism_config:stress_balance.sia.surface_gradient_method = "haseloff";
    pism_config:stress_balance.sia.surface_gradient_method_choices = "eta,haseloff,mahaffy";
    pism_config:stress_balance.sia.surface_gradient_method_doc = "method used for surface gradient calculation at staggered grid points";
    pism_config:stress_balance.sia.surface_gradient_method_option = "gradient";
    pism_config:stress_balance.sia.surface_gradient_method_type = "keyword";

    pism_config:stress_balance.ssa.Glen_exponent = 3.0;
    pism_config:stress_balance.ssa.Glen_exponent_doc = "Glen exponent in ice flow law for SSA";
    pism_config:stress_balance.ssa.Glen_exponent_option = "ssa_n";
    pism_config:stress_balance.ssa.Glen_exponent_type = "scalar";
    pism_config:stress_balance.ssa.Glen_exponent_units = "pure number";

    pism_config:stress_balance.ssa.compute_surface_gradient_inward = "no";
    pism_config:stress_balance.ssa.compute_surface_gradient_inward_doc = "If yes then use inward first-order differencing in computing surface gradient in the SSA objects.";
    pism_config:stress_balance.ssa.compute_surface_gradient_inward_type = "boolean";

    pism_config:stress_balance.ssa.dirichlet_bc = "no";
    pism_config:stress_balance.ssa.dirichlet_bc_doc = "apply SSA velocity Dirichlet boundary condition";
    pism_config:stress_balance.ssa.dirichlet_bc_option = "ssa_dirichlet_bc";
    pism_config:stress_balance.ssa.dirichlet_bc_type = "boolean";

    pism_config:stress_balance.ssa.enhancement_factor = 1.0;
    pism_config:stress_balance.ssa.enhancement_factor_doc = "Flow enhancement factor for SSA";
    pism_config:stress_balance.ssa.enhancement_factor_option = "ssa_e";
    pism_config:stress_balance.ssa.enhancement_factor_type = "scalar";
    pism_config:stress_balance.ssa.enhancement_factor_units = "1";

    pism_config:stress_balance.ssa.enhancement_factor_interglacial = 1.0;
    pism_config:stress_balance.ssa.enhancement_factor_interglacial_doc = "Flow enhancement factor for SSA; used for ice accumulated during interglacial periods.";
    pism_config:stress_balance.ssa.enhancement_factor_interglacial_option = "ssa_e_interglacial";
    pism_config:stress_balance.ssa.enhancement_factor_interglacial_type = "scalar";
    pism_config:stress_balance.ssa.enhancement_factor_interglacial_units = "1";

    pism_config:stress_balance.ssa.epsilon = 1.0e13;
    pism_config:stress_balance.ssa.epsilon_doc = "Initial amount of regularization in computation of product of effective viscosity and thickness (`\\nu H`).  This default value for `\\nu H` comes e.g. from a hardness for the Ross ice shelf (`\\bar B`) = 1.9e8 Pa `s^{1/3}` :cite:`MacAyealetal` and a typical strain rate of 0.001 1/year for the Ross ice shelf, giving `\\nu = (\\bar B) / (2 \\cdot 0.001^{2/3})` = 9.49e+14 Pa s ~ 30 MPa year, the value in :cite:`Ritzetal2001`, but with a tiny thickness `H` of about 1 cm.";
    pism_config:stress_balance.ssa.epsilon_option = "ssa_eps";
    pism_config:stress_balance.ssa.epsilon_type = "scalar";
    pism_config:stress_balance.ssa.epsilon_units = "Pascal second meter";

    pism_config:stress_balance.ssa.read_initial_guess = "yes";
    pism_config:stress_balance.ssa.read_initial_guess_doc = "Read the initial guess from the input file when re-starting.";
    pism_config:stress_balance.ssa.read_initial_guess_option = "ssa_read_initial_guess";
    pism_config:stress_balance.ssa.read_initial_guess_type = "boolean";

    pism_config:stress_balance.ssa.fd.brutal_sliding = "false";
    pism_config:stress_balance.ssa.fd.brutal_sliding_doc = "Enhance sliding speed brutally.";
    pism_config:stress_balance.ssa.fd.brutal_sliding_option = "brutal_sliding";
    pism_config:stress_balance.ssa.fd.brutal_sliding_type = "boolean";

    pism_config:stress_balance.ssa.fd.brutal_sliding_scale = 1.0;
    pism_config:stress_balance.ssa.fd.brutal_sliding_scale_doc = "Brutal SSA Sliding Scale";
    pism_config:stress_balance.ssa.fd.brutal_sliding_scale_option = "brutal_sliding_scale";
    pism_config:stress_balance.ssa.fd.brutal_sliding_scale_type = "scalar";
    pism_config:stress_balance.ssa.fd.brutal_sliding_scale_units = "1";

    pism_config:stress_balance.ssa.fd.lateral_drag.enabled = "false";
    pism_config:stress_balance.ssa.fd.lateral_drag.enabled_doc = "set viscosity at ice shelf margin next to ice free bedrock as friction parameterization";
    pism_config:stress_balance.ssa.fd.lateral_drag.enabled_type = "boolean";

    pism_config:stress_balance.ssa.fd.lateral_drag.viscosity = 5.0e15;
    pism_config:stress_balance.ssa.fd.lateral_drag.viscosity_doc = "Staggered Viscosity used as side friction parameterization.";
    pism_config:stress_balance.ssa.fd.lateral_drag.viscosity_option = "nu_bedrock";
    pism_config:stress_balance.ssa.fd.lateral_drag.viscosity_type = "scalar";
    pism_config:stress_balance.ssa.fd.lateral_drag.viscosity_units = "Pascal second";

    pism_config:stress_balance.ssa.fd.max_iterations = 300;
    pism_config:stress_balance.ssa.fd.max_iterations_doc = "Maximum number of iterations for the ice viscosity computation, in the SSAFD object";
    pism_config:stress_balance.ssa.fd.max_iterations_option = "ssa_maxi";
    pism_config:stress_balance.ssa.fd.max_iterations_type = "integer";
    pism_config:stress_balance.ssa.fd.max_iterations_units = "count";

    pism_config:stress_balance.ssa.fd.nuH_iter_failure_underrelaxation = 0.8;
    pism_config:stress_balance.ssa.fd.nuH_iter_failure_underrelaxation_doc = "In event of 'Effective viscosity not converged' failure, use outer iteration rule nuH <- nuH + f (nuH - nuH_old), where f is this parameter.";
    pism_config:stress_balance.ssa.fd.nuH_iter_failure_underrelaxation_option = "ssafd_nuH_iter_failure_underrelaxation";
    pism_config:stress_balance.ssa.fd.nuH_iter_failure_underrelaxation_type = "scalar";
    pism_config:stress_balance.ssa.fd.nuH_iter_failure_underrelaxation_units = "pure number";

    pism_config:stress_balance.ssa.fd.relative_convergence = 1.0e-4;
    pism_config:stress_balance.ssa.fd.relative_convergence_doc = "Relative change tolerance for the effective viscosity in the SSAFD object";
    pism_config:stress_balance.ssa.fd.relative_convergence_option = "ssa_rtol";
    pism_config:stress_balance.ssa.fd.relative_convergence_type = "scalar";
    pism_config:stress_balance.ssa.fd.relative_convergence_units = "1";

    pism_config:stress_balance.ssa.fd.replace_zero_diagonal_entries = "yes";
    pism_config:stress_balance.ssa.fd.replace_zero_diagonal_entries_doc = "Replace zero diagonal entries in the SSAFD matrix with basal_resistance.beta_ice_free_bedrock to avoid solver failures.";
    pism_config:stress_balance.ssa.fd.replace_zero_diagonal_entries_type = "boolean";

    pism_config:stress_balance.ssa.fd.max_speed = 5.0e4;
    pism_config:stress_balance.ssa.fd.max_speed_doc = "Upper bound for the ice speed computed by the SSAFD solver.";
    pism_config:stress_balance.ssa.fd.max_speed_type = "scalar";
    pism_config:stress_balance.ssa.fd.max_speed_units = "m yr-1";
    pism_config:stress_balance.ssa.fd.max_speed_option = "ssafd_max_speed";

    pism_config:stress_balance.ssa.flow_law = "gpbld";
    pism_config:stress_balance.ssa.flow_law_choices = "arr,arrwarm,gpbld,hooke,isothermal_glen,pb";
    pism_config:stress_balance.ssa.flow_law_doc = "The SSA flow law.";
    pism_config:stress_balance.ssa.flow_law_option = "ssa_flow_law";
    pism_config:stress_balance.ssa.flow_law_type = "keyword";

    pism_config:stress_balance.ssa.method = "fd";
    pism_config:stress_balance.ssa.method_choices = "fd,fem";
    pism_config:stress_balance.ssa.method_doc = "Algorithm for computing the SSA solution.";
    pism_config:stress_balance.ssa.method_option = "ssa_method";
    pism_config:stress_balance.ssa.method_type = "keyword";

    pism_config:stress_balance.ssa.strength_extension.constant_nu = 9.48680701906572e+14;
    pism_config:stress_balance.ssa.strength_extension.constant_nu_doc = "The SSA is made elliptic by use of a constant value for the product of viscosity (nu) and thickness (H).  This value for nu comes from hardness (bar B)=1.9e8 `Pa s^{1/3}` :cite:`MacAyealetal` and a typical strain rate of 0.001 year-1:  `\\nu = (\\bar B) / (2 \\cdot 0.001^{2/3})`.  Compare the value of 9.45e14 Pa s = 30 MPa year in :cite:`Ritzetal2001`.";
    pism_config:stress_balance.ssa.strength_extension.constant_nu_type = "scalar";
    pism_config:stress_balance.ssa.strength_extension.constant_nu_units = "Pascal second";

    pism_config:stress_balance.ssa.strength_extension.min_thickness = 50.0;
    pism_config:stress_balance.ssa.strength_extension.min_thickness_doc = "The SSA is made elliptic by use of a constant value for the product of viscosity (nu) and thickness (H).  At ice thicknesses below this value the product nu*H switches from the normal vertical integral to a constant value.  The geometry itself is not affected by this value.";
    pism_config:stress_balance.ssa.strength_extension.min_thickness_type = "scalar";
    pism_config:stress_balance.ssa.strength_extension.min_thickness_units = "meters";

    pism_config:stress_balance.vertical_velocity_approximation = "centered";
    pism_config:stress_balance.vertical_velocity_approximation_choices = "centered,upstream";
    pism_config:stress_balance.vertical_velocity_approximation_doc = "Vertical velocity FD approximation. \"Upstream\" uses first-order finite difference to compute u_x and v_y. Uses basal velocity to make decisions.";
    pism_config:stress_balance.vertical_velocity_approximation_option = "vertical_velocity_approximation";
    pism_config:stress_balance.vertical_velocity_approximation_type = "keyword";

    pism_config:stress_balance.weertman_sliding.A = 1.8e-16;
    pism_config:stress_balance.weertman_sliding.A_doc = "Sliding parameter in the Weertman-style sliding parameterization :cite:`Tomkin2007`";
    pism_config:stress_balance.weertman_sliding.A_units = "Pa-3 year-1 m-2";
    pism_config:stress_balance.weertman_sliding.A_type = "scalar";

    pism_config:stress_balance.weertman_sliding.k = 0.2;
    pism_config:stress_balance.weertman_sliding.k_doc = "The ratio of the basal water pressure and the ice overburden pressure in the Weertman-style sliding parameterization.";
    pism_config:stress_balance.weertman_sliding.k_units = "1";
    pism_config:stress_balance.weertman_sliding.k_type = "scalar";

    pism_config:surface.cache.update_interval = 10;
    pism_config:surface.cache.update_interval_doc = "Update interval (in years) for the `-surface cache` modifier.";
    pism_config:surface.cache.update_interval_type = "integer";
    pism_config:surface.cache.update_interval_units = "year";

    pism_config:surface.force_to_thickness_file = "";
    pism_config:surface.force_to_thickness_file_option = "force_to_thickness_file";
    pism_config:surface.force_to_thickness_file_doc = "The name of the file to read the target ice thickness from.";
    pism_config:surface.force_to_thickness_file_type = "string";

    pism_config:surface.force_to_thickness.alpha = 0.01;
    pism_config:surface.force_to_thickness.alpha_doc = "exponential coefficient in force-to-thickness mechanism";
    pism_config:surface.force_to_thickness.alpha_type = "scalar";
    pism_config:surface.force_to_thickness.alpha_units = "year-1";
    pism_config:surface.force_to_thickness.alpha_option = "force_to_thickness_alpha";

    pism_config:surface.force_to_thickness.ice_free_alpha_factor = 1.0;
    pism_config:surface.force_to_thickness.ice_free_alpha_factor_doc = "surface.force_to_thickness.alpha is multiplied by this factor in areas that are ice-free according to the target ice thickness and surface.force_to_thickness.ice_free_thickness_threshold";
    pism_config:surface.force_to_thickness.ice_free_alpha_factor_type = "scalar";
    pism_config:surface.force_to_thickness.ice_free_alpha_factor_units = "1";
    pism_config:surface.force_to_thickness.ice_free_alpha_factor_option = "force_to_thickness_ice_free_alpha_factor";

    pism_config:surface.force_to_thickness.ice_free_thickness_threshold = 1.0;
    pism_config:surface.force_to_thickness.ice_free_thickness_threshold_doc = "threshold of ice thickness in the force-to-thickness target field. Used to determine whether to use surface.force_to_thickness.ice_free_alpha_factor.";
    pism_config:surface.force_to_thickness.ice_free_thickness_threshold_type = "scalar";
    pism_config:surface.force_to_thickness.ice_free_thickness_threshold_units = "meters";
    pism_config:surface.force_to_thickness.ice_free_thickness_threshold_option = "force_to_thickness_ice_free_thickness_threshold";

    pism_config:surface.force_to_thickness.start_time = -4.54e9;
    pism_config:surface.force_to_thickness.start_time_doc = "Starting time for the \"force to thickness\" modifier; the default is \"start from the creation of the Earth.\"";
    pism_config:surface.force_to_thickness.start_time_type = "scalar";
    pism_config:surface.force_to_thickness.start_time_units = "years";

    pism_config:surface.given.smb_max = 91000;
    pism_config:surface.given.smb_max_doc = "Maximum climatic mass balance value (used to check input data). Corresponds to 100 m/year ice equivalent.";
    pism_config:surface.given.smb_max_type = "scalar";
    pism_config:surface.given.smb_max_units = "kg m-2 year-1";

    pism_config:surface.given.file = "";
    pism_config:surface.given.file_doc = "Name of the file containing climate forcing fields.";
    pism_config:surface.given.file_type = "string";
    pism_config:surface.given.file_option = "surface_given_file";

    pism_config:surface.given.period = 0;
    pism_config:surface.given.period_doc = "Length of the period of the climate forcing data. Set to zero to disable.";
    pism_config:surface.given.period_type = "integer";
    pism_config:surface.given.period_option = "surface_given_period";
    pism_config:surface.given.period_units = "years";

    pism_config:surface.given.reference_year = 0;
    pism_config:surface.given.reference_year_doc = "Reference year to use when ``surface.given.period`` is active.";
    pism_config:surface.given.reference_year_option = "surface_given_reference_year";
    pism_config:surface.given.reference_year_type = "integer";
    pism_config:surface.given.reference_year_units = "years";

    pism_config:surface.lapse_rate.file = "";
    pism_config:surface.lapse_rate.file_doc = "Name of the file containing the reference surface elevation field (variable ``usurf``).";
    pism_config:surface.lapse_rate.file_type = "string";
    pism_config:surface.lapse_rate.file_option = "surface_lapse_rate_file";

    pism_config:surface.lapse_rate.period = 0;
    pism_config:surface.lapse_rate.period_doc = "Length of the period of the climate forcing data. Set to zero to disable.";
    pism_config:surface.lapse_rate.period_type = "integer";
    pism_config:surface.lapse_rate.period_option = "surface_lapse_rate_period";
    pism_config:surface.lapse_rate.period_units = "years";

    pism_config:surface.lapse_rate.reference_year = 0;
    pism_config:surface.lapse_rate.reference_year_doc = "Reference year to use when ``surface.lapse_rate.period`` is active.";
    pism_config:surface.lapse_rate.reference_year_option = "surface_lapse_rate_reference_year";
    pism_config:surface.lapse_rate.reference_year_type = "integer";
    pism_config:surface.lapse_rate.reference_year_units = "years";

    pism_config:surface.anomaly.file = "";
    pism_config:surface.anomaly.file_doc = "Name of the file containing climate forcing fields.";
    pism_config:surface.anomaly.file_type = "string";
    pism_config:surface.anomaly.file_option = "surface_anomaly_file";

    pism_config:surface.anomaly.period = 0;
    pism_config:surface.anomaly.period_doc = "Length of the period of the climate forcing data. Set to zero to disable.";
    pism_config:surface.anomaly.period_type = "integer";
    pism_config:surface.anomaly.period_option = "surface_anomaly_period";
    pism_config:surface.anomaly.period_units = "years";

    pism_config:surface.anomaly.reference_year = 0;
    pism_config:surface.anomaly.reference_year_doc = "Reference year to use when ``surface.anomaly.period`` is active.";
    pism_config:surface.anomaly.reference_year_option = "surface_anomaly_reference_year";
    pism_config:surface.anomaly.reference_year_type = "integer";
    pism_config:surface.anomaly.reference_year_units = "years";

    pism_config:surface.pdd.method = "expectation_integral";
    pism_config:surface.pdd.method_choices = "expectation_integral,repeatable_random_process,random_process";
    pism_config:surface.pdd.method_doc = "PDD implementation method";
    pism_config:surface.pdd.method_option = "pdd_method";
    pism_config:surface.pdd.method_type = "keyword";

    pism_config:surface.pdd.air_temp_all_precip_as_rain = 275.15;
    pism_config:surface.pdd.air_temp_all_precip_as_rain_doc = "threshold temperature above which all precipitation is rain; must exceed surface.pdd.air_temp_all_precip_as_snow to avoid division by zero, because difference is in a denominator";
    pism_config:surface.pdd.air_temp_all_precip_as_rain_type = "scalar";
    pism_config:surface.pdd.air_temp_all_precip_as_rain_units = "Kelvin";

    pism_config:surface.pdd.air_temp_all_precip_as_snow = 273.15;
    pism_config:surface.pdd.air_temp_all_precip_as_snow_doc = "threshold temperature below which all precipitation is snow";
    pism_config:surface.pdd.air_temp_all_precip_as_snow_type = "scalar";
    pism_config:surface.pdd.air_temp_all_precip_as_snow_units = "Kelvin";

    pism_config:surface.pdd.balance_year_start_day = 274;
    pism_config:surface.pdd.balance_year_start_day_doc = "day of year for October 1st, beginning of the balance year in northern latitudes.";
    pism_config:surface.pdd.balance_year_start_day_type = "integer";
    pism_config:surface.pdd.balance_year_start_day_units = "ordinal day number";

    pism_config:surface.pdd.factor_ice = 0.00879120879120879;
    pism_config:surface.pdd.factor_ice_doc = "EISMINT-Greenland value :cite:`RitzEISMINT`; = (8 mm liquid-water-equivalent) / (pos degree day)";
    pism_config:surface.pdd.factor_ice_type = "scalar";
    pism_config:surface.pdd.factor_ice_units = "meter / (Kelvin day)";

    pism_config:surface.pdd.factor_snow = 0.0032967032967033;
    pism_config:surface.pdd.factor_snow_doc = "EISMINT-Greenland value :cite:`RitzEISMINT`; = (3 mm liquid-water-equivalent) / (pos degree day)";
    pism_config:surface.pdd.factor_snow_type = "scalar";
    pism_config:surface.pdd.factor_snow_units = "meter / (Kelvin day)";

    pism_config:surface.pdd.fausto.T_c = 272.15;
    pism_config:surface.pdd.fausto.T_c_doc = "= -1 + 273.15; for formula (6) in :cite:`Faustoetal2009`";
    pism_config:surface.pdd.fausto.T_c_type = "scalar";
    pism_config:surface.pdd.fausto.T_c_units = "Kelvin";

    pism_config:surface.pdd.fausto.T_w = 283.15;
    pism_config:surface.pdd.fausto.T_w_doc = "= 10 + 273.15; for formula (6) in :cite:`Faustoetal2009`";
    pism_config:surface.pdd.fausto.T_w_type = "scalar";
    pism_config:surface.pdd.fausto.T_w_units = "Kelvin";

    pism_config:surface.pdd.fausto.beta_ice_c = 0.015;
    pism_config:surface.pdd.fausto.beta_ice_c_doc = "water-equivalent thickness; for formula (6) in :cite:`Faustoetal2009`";
    pism_config:surface.pdd.fausto.beta_ice_c_type = "scalar";
    pism_config:surface.pdd.fausto.beta_ice_c_units = "meter / (Kelvin day)";

    pism_config:surface.pdd.fausto.beta_ice_w = 0.007;
    pism_config:surface.pdd.fausto.beta_ice_w_doc = "water-equivalent thickness; for formula (6) in :cite:`Faustoetal2009`";
    pism_config:surface.pdd.fausto.beta_ice_w_type = "scalar";
    pism_config:surface.pdd.fausto.beta_ice_w_units = "meter / (Kelvin day)";

    pism_config:surface.pdd.fausto.beta_snow_c = 0.003;
    pism_config:surface.pdd.fausto.beta_snow_c_doc = "water-equivalent thickness; for formula (6) in :cite:`Faustoetal2009`";
    pism_config:surface.pdd.fausto.beta_snow_c_type = "scalar";
    pism_config:surface.pdd.fausto.beta_snow_c_units = "meter / (Kelvin day)";

    pism_config:surface.pdd.fausto.beta_snow_w = 0.003;
    pism_config:surface.pdd.fausto.beta_snow_w_doc = "water-equivalent thickness; for formula (6) in :cite:`Faustoetal2009`";
    pism_config:surface.pdd.fausto.beta_snow_w_type = "scalar";
    pism_config:surface.pdd.fausto.beta_snow_w_units = "meter / (Kelvin day)";

    pism_config:surface.pdd.fausto.latitude_beta_w = 72.0;
    pism_config:surface.pdd.fausto.latitude_beta_w_doc = "latitude below which to use warm case, in formula (6) in :cite:`Faustoetal2009`";
    pism_config:surface.pdd.fausto.latitude_beta_w_type = "scalar";
    pism_config:surface.pdd.fausto.latitude_beta_w_units = "degree_north";

    pism_config:surface.pdd.firn_compaction_to_accumulation_ratio = 0.75;
    pism_config:surface.pdd.firn_compaction_to_accumulation_ratio_doc = "How much firn as a fraction of accumulation is turned into ice";
    pism_config:surface.pdd.firn_compaction_to_accumulation_ratio_type = "scalar";
    pism_config:surface.pdd.firn_compaction_to_accumulation_ratio_units = "1";

    pism_config:surface.pdd.firn_depth_file = "";
    pism_config:surface.pdd.firn_depth_file_option = "pdd_firn_depth_file";
    pism_config:surface.pdd.firn_depth_file_doc = "The name of the file to read the firn_depth from.";
    pism_config:surface.pdd.firn_depth_file_type = "string";

    pism_config:surface.pdd.temperature_standard_deviation_file = "";
    pism_config:surface.pdd.temperature_standard_deviation_file_option = "pdd_sd_file";
    pism_config:surface.pdd.temperature_standard_deviation_file_doc = "The name of the file to read air_temp_sd from.";
    pism_config:surface.pdd.temperature_standard_deviation_file_type = "string";

    pism_config:surface.pdd.interpret_precip_as_snow = "no";
    pism_config:surface.pdd.interpret_precip_as_snow_doc = "Interpret precipitation as snow fall.";
    pism_config:surface.pdd.interpret_precip_as_snow_type = "boolean";

    pism_config:surface.pdd.max_evals_per_year = 52;
    pism_config:surface.pdd.max_evals_per_year_doc = "maximum number of times the PDD scheme will ask for air temperature and precipitation to build location-dependent time series for computing (expected) number of positive degree days and snow accumulation; the default means the PDD uses weekly samples of the annual cycle; see also surface.pdd.std_dev";
    pism_config:surface.pdd.max_evals_per_year_type = "integer";
    pism_config:surface.pdd.max_evals_per_year_units = "count";

    pism_config:surface.pdd.positive_threshold_temp = 273.15;
    pism_config:surface.pdd.positive_threshold_temp_doc = "temperature used to determine meaning of 'positive' degree day";
    pism_config:surface.pdd.positive_threshold_temp_type = "scalar";
    pism_config:surface.pdd.positive_threshold_temp_units = "Kelvin";

    pism_config:surface.pdd.refreeze = 0.6;
    pism_config:surface.pdd.refreeze_doc = "EISMINT-Greenland value :cite:`RitzEISMINT`";
    pism_config:surface.pdd.refreeze_type = "scalar";
    pism_config:surface.pdd.refreeze_units = "1";

    pism_config:surface.pdd.refreeze_ice_melt = "yes";
    pism_config:surface.pdd.refreeze_ice_melt_doc = "If set to 'yes', refreeze surface.pdd.refreeze fraction of melted ice, otherwise all of the melted ice runs off.";
    pism_config:surface.pdd.refreeze_ice_melt_type = "boolean";

    pism_config:surface.pdd.std_dev = 5.0;
    pism_config:surface.pdd.std_dev_doc = "std dev of daily temp variation; = EISMINT-Greenland value :cite:`RitzEISMINT`";
    pism_config:surface.pdd.std_dev_type = "scalar";
    pism_config:surface.pdd.std_dev_units = "Kelvin";

    pism_config:surface.pdd.std_dev_lapse_lat_base = 72.0;
    pism_config:surface.pdd.std_dev_lapse_lat_base_doc = "std_dev is a function of latitude, with value surface.pdd.std_dev at this latitude; this value only active if surface.pdd.std_dev_lapse_lat_rate is nonzero ";
    pism_config:surface.pdd.std_dev_lapse_lat_base_type = "scalar";
    pism_config:surface.pdd.std_dev_lapse_lat_base_units = "degree_north";

    pism_config:surface.pdd.std_dev_lapse_lat_rate = 0.0;
    pism_config:surface.pdd.std_dev_lapse_lat_rate_doc = "std_dev is a function of latitude, with rate of change with respect to latitude given by this constant ";
    pism_config:surface.pdd.std_dev_lapse_lat_rate_type = "scalar";
    pism_config:surface.pdd.std_dev_lapse_lat_rate_units = "Kelvin / degree_north";

    pism_config:surface.pdd.std_dev_param_a = -0.15;
    pism_config:surface.pdd.std_dev_param_a_doc = "Parameter a in Sigma = a*T + b, with T in degrees C. Used only if surface.pdd.std_dev_use_param is set to yes.";
    pism_config:surface.pdd.std_dev_param_a_type = "scalar";
    pism_config:surface.pdd.std_dev_param_a_units = "pure number";

    pism_config:surface.pdd.std_dev_param_b = 0.66;
    pism_config:surface.pdd.std_dev_param_b_doc = "Parameter b in Sigma = a*T + b, with T in degrees C. Used only if surface.pdd.std_dev_use_param is set to yes.";
    pism_config:surface.pdd.std_dev_param_b_type = "scalar";
    pism_config:surface.pdd.std_dev_param_b_units = "Kelvin";

    pism_config:surface.pdd.std_dev_use_param = "no";
    pism_config:surface.pdd.std_dev_use_param_doc = "Parameterize standard deviation as a linear function of air temperature over ice-covered grid cells. The region of application is controlled by geometry.ice_free_thickness_standard.";
    pism_config:surface.pdd.std_dev_use_param_type = "boolean";

    pism_config:surface.pressure = 0.0;
    pism_config:surface.pressure_doc = "atmospheric pressure; = pressure at ice surface";
    pism_config:surface.pressure_type = "scalar";
    pism_config:surface.pressure_units = "Pascal";

    pism_config:surface.temp_to_runoff_a = 0.5;
    pism_config:surface.temp_to_runoff_a_doc = "a in runoff=a * temp + b";
    pism_config:surface.temp_to_runoff_a_type = "scalar";
    pism_config:surface.temp_to_runoff_a_units = "K-1";

    pism_config:time.calendar = "365_day";
    pism_config:time.calendar_choices = "standard,gregorian,proleptic_gregorian,noleap,365_day,360_day,julian,none";
    pism_config:time.calendar_doc = "The calendar to use.";
    pism_config:time.calendar_option = "calendar";
    pism_config:time.calendar_type = "keyword";

    pism_config:time.dimension_name = "time";
    pism_config:time.dimension_name_doc = "The name of the time dimension in PISM output files.";
    pism_config:time.dimension_name_type = "string";

    pism_config:time.eemian_end = -114500.0;
    pism_config:time.eemian_end_doc = "End of the Eemian interglacial period. See :cite:`Greve97Greenland`.";
    pism_config:time.eemian_end_type = "scalar";
    pism_config:time.eemian_end_units = "years";

    pism_config:time.eemian_start = -132000.0;
    pism_config:time.eemian_start_doc = "Start of the Eemian interglacial period. See :cite:`Greve97Greenland`.";
    pism_config:time.eemian_start_type = "scalar";
    pism_config:time.eemian_start_units = "years";

    pism_config:time.holocene_start = -11000.0;
    pism_config:time.holocene_start_doc = "Start of the Holocene interglacial period. See :cite:`Greve97Greenland`.";
    pism_config:time.holocene_start_type = "scalar";
    pism_config:time.holocene_start_units = "years";

    pism_config:time.reference_date = "1-1-1";
    pism_config:time.reference_date_doc = "year-month-day; reference date used for calendar computations and in PISM output files";
    pism_config:time.reference_date_type = "string";

    pism_config:time.run_length = 1000;
    pism_config:time.run_length_doc = "Default run length";
    pism_config:time.run_length_type = "scalar";
    pism_config:time.run_length_units = "years";

    pism_config:time.start_year = 0;
    pism_config:time.start_year_doc = "Start year.";
    pism_config:time.start_year_type = "scalar";
    pism_config:time.start_year_units = "years";

    pism_config:time_stepping.adaptive_ratio = 0.12;
    pism_config:time_stepping.adaptive_ratio_doc = "Adaptive time stepping ratio for the explicit scheme for the mass balance equation; :cite:`BBL`, inequality (25)";
    pism_config:time_stepping.adaptive_ratio_option = "adapt_ratio";
    pism_config:time_stepping.adaptive_ratio_type = "scalar";
    pism_config:time_stepping.adaptive_ratio_units = "1";

    pism_config:time_stepping.count_steps = "no";
    pism_config:time_stepping.count_steps_doc = "If yes, IceModel::run() will count the number of time steps it took.  Sometimes useful for performance evaluation.  Counts all steps, regardless of whether processes (mass continuity, energy, velocity, ...) occurred within the step.";
    pism_config:time_stepping.count_steps_option = "count_steps";
    pism_config:time_stepping.count_steps_type = "boolean";

    pism_config:time_stepping.hit_extra_times = "yes";
    pism_config:time_stepping.hit_extra_times_doc = "Modify the time-stepping mechanism to hit times requested using -extra_times.";
    pism_config:time_stepping.hit_extra_times_option = "extra_force_output_times";
    pism_config:time_stepping.hit_extra_times_type = "boolean";

    pism_config:time_stepping.hit_multiples = 0.0;
    pism_config:time_stepping.hit_multiples_doc = "Hit every X years, where X is specified using this parameter. Use 0 to disable";
    pism_config:time_stepping.hit_multiples_option = "timestep_hit_multiples";
    pism_config:time_stepping.hit_multiples_type = "scalar";
    pism_config:time_stepping.hit_multiples_units = "years";

    pism_config:time_stepping.hit_save_times = "no";
    pism_config:time_stepping.hit_save_times_doc = "Modify the time-stepping mechanism to hit times requested using -save_times.";
    pism_config:time_stepping.hit_save_times_option = "save_force_output_times";
    pism_config:time_stepping.hit_save_times_type = "boolean";

    pism_config:time_stepping.hit_ts_times = "no";
    pism_config:time_stepping.hit_ts_times_doc = "Modify the time-stepping mechanism to hit times requested using -ts_times.";
    pism_config:time_stepping.hit_ts_times_type = "boolean";

    pism_config:time_stepping.maximum_time_step = 60.0;
    pism_config:time_stepping.maximum_time_step_doc = "Maximum allowed time step length";
    pism_config:time_stepping.maximum_time_step_option = "max_dt";
    pism_config:time_stepping.maximum_time_step_type = "scalar";
    pism_config:time_stepping.maximum_time_step_units = "years";

    pism_config:time_stepping.skip.enabled = "no";
    pism_config:time_stepping.skip.enabled_doc = "Use the temperature, age, and SSA stress balance computation skipping mechanism.";
    pism_config:time_stepping.skip.enabled_option = "skip";
    pism_config:time_stepping.skip.enabled_type = "boolean";

    pism_config:time_stepping.skip.max = 10;
    pism_config:time_stepping.skip.max_doc = "Number of mass-balance steps, including SIA diffusivity updates, to perform before a the temperature, age, and SSA stress balance computations are done";
    pism_config:time_stepping.skip.max_option = "skip_max";
    pism_config:time_stepping.skip.max_type = "integer";
    pism_config:time_stepping.skip.max_units = "count";

    pism_config:long_name = "PISM configuration flags and parameters.";
    pism_config:long_name_doc = "The 'long_name' attribute is required by CF conventions. It is not used by PISM itself.";
}<|MERGE_RESOLUTION|>--- conflicted
+++ resolved
@@ -550,23 +550,6 @@
     pism_config:energy.enabled_doc = "Solve energy conservation equations.";
     pism_config:energy.enabled_type = "boolean";
 
-<<<<<<< HEAD
-    pism_config:energy.enthalpy_cold_bulge_max = 60270.0;
-    pism_config:energy.enthalpy_cold_bulge_max = 60270.0;
-    pism_config:energy.enthalpy_cold_bulge_max_doc = "= (2009 J kg-1 K-1) * (30 K); maximum amount by which advection can reduce the enthalpy of a column of ice below its surface enthalpy value";
-    pism_config:energy.enthalpy_cold_bulge_max_doc = "= (2009 J kg-1 K-1) * (30 K); maximum amount by which advection can reduce the enthalpy of a column of ice below its surface enthalpy value";
-    pism_config:energy.enthalpy_cold_bulge_max_type = "scalar";
-    pism_config:energy.enthalpy_cold_bulge_max_type = "scalar";
-    pism_config:energy.enthalpy_cold_bulge_max_units = "Joule / kg";
-
-    pism_config:energy.enthalpy_cold_bulge_max = 60270.0;
-    pism_config:energy.enthalpy_cold_bulge_max = 60270.0;
-    pism_config:energy.enthalpy_cold_bulge_max_doc = "= (2009 J kg-1 K-1) * (30 K); maximum amount by which advection can reduce the enthalpy of a column of ice below its surface enthalpy value";
-    pism_config:energy.enthalpy_cold_bulge_max_doc = "= (2009 J kg-1 K-1) * (30 K); maximum amount by which advection can reduce the enthalpy of a column of ice below its surface enthalpy value";
-    pism_config:energy.enthalpy_cold_bulge_max_type = "scalar";
-    pism_config:energy.enthalpy_cold_bulge_max_type = "scalar";
-    pism_config:energy.enthalpy_cold_bulge_max_units = "Joule / kg";
-=======
     pism_config:energy.enthalpy.cold_bulge_max = 60270.0;
     pism_config:energy.enthalpy.cold_bulge_max_doc = "= (2009 J kg-1 K-1) * (30 K); maximum amount by which advection can reduce the enthalpy of a column of ice below its surface enthalpy value";
     pism_config:energy.enthalpy.cold_bulge_max_type = "scalar";
@@ -590,7 +573,6 @@
     pism_config:energy.ch_warming.average_channel_spacing_doc = "Average spacing between elements of the cryo-hydrologic system (controls the rate of heat transfer from the CH system into the ice).";
     pism_config:energy.ch_warming.average_channel_spacing_type = "scalar";
     pism_config:energy.ch_warming.average_channel_spacing_units = "meters";
->>>>>>> 71c18426
 
     pism_config:energy.margin_ice_thickness_limit = 100.0;
     pism_config:energy.margin_ice_thickness_limit_doc = "use special margin treatment at grid points with a neighbor with the thickness below this limit.";
