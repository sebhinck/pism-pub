--- conflicted
+++ resolved
@@ -177,7 +177,6 @@
     pism_config:atmosphere.given.reference_year_type = "integer";
     pism_config:atmosphere.given.reference_year_units = "years";
 
-<<<<<<< HEAD
     pism_config:atmosphere.index.file = "";
     pism_config:atmosphere.index.file_doc = "Name of the file containing climate forcing, glacial index and topography needed by the Atmosphere Index model.";
     pism_config:atmosphere.index.file_option = "atmosphere_index_file";
@@ -207,75 +206,10 @@
     pism_config:atmosphere.index.precip_thresh_height_type = "number";
     pism_config:atmosphere.index.precip_thresh_height_units = "km";
 
-    pism_config:atmosphere.lapse_rate.file = "";
-    pism_config:atmosphere.lapse_rate.file_doc = "Name of the file containing the reference surface elevation field (variable ``usurf``).";
-    pism_config:atmosphere.lapse_rate.file_option = "atmosphere_lapse_rate_file";
-    pism_config:atmosphere.lapse_rate.file_type = "string";
-
-    pism_config:atmosphere.lapse_rate.period = 0;
-    pism_config:atmosphere.lapse_rate.period_doc = "Length of the period of the climate forcing data. Set to zero to disable.";
-    pism_config:atmosphere.lapse_rate.period_option = "atmosphere_lapse_rate_period";
-    pism_config:atmosphere.lapse_rate.period_type = "integer";
-    pism_config:atmosphere.lapse_rate.period_units = "years";
-
-    pism_config:atmosphere.lapse_rate.precipitation_lapse_rate = 0.0;
-    pism_config:atmosphere.lapse_rate.precipitation_lapse_rate_doc = "Elevation lapse rate for the surface mass balance";
-    pism_config:atmosphere.lapse_rate.precipitation_lapse_rate_option = "precip_lapse_rate";
-    pism_config:atmosphere.lapse_rate.precipitation_lapse_rate_type = "number";
-    pism_config:atmosphere.lapse_rate.precipitation_lapse_rate_units = "(kg m-2 / year) / km";
-
-    pism_config:atmosphere.lapse_rate.reference_year = 0;
-    pism_config:atmosphere.lapse_rate.reference_year_doc = "Reference year to use when ``atmosphere.lapse_rate.period`` is active.";
-    pism_config:atmosphere.lapse_rate.reference_year_option = "atmosphere_lapse_rate_reference_year";
-    pism_config:atmosphere.lapse_rate.reference_year_type = "integer";
-    pism_config:atmosphere.lapse_rate.reference_year_units = "years";
-
-    pism_config:atmosphere.lapse_rate.temperature_lapse_rate = 0.0;
-    pism_config:atmosphere.lapse_rate.temperature_lapse_rate_doc = "Elevation lapse rate for the surface temperature";
-    pism_config:atmosphere.lapse_rate.temperature_lapse_rate_option = "temp_lapse_rate";
-    pism_config:atmosphere.lapse_rate.temperature_lapse_rate_type = "number";
-    pism_config:atmosphere.lapse_rate.temperature_lapse_rate_units = "Kelvin / km";
-
-    pism_config:atmosphere.elevation_change.file = "";
-    pism_config:atmosphere.elevation_change.file_doc = "Name of the file containing the reference surface elevation field (variable ``usurf``).";
-    pism_config:atmosphere.elevation_change.file_option = "atmosphere_lapse_rate_file";
-    pism_config:atmosphere.elevation_change.file_type = "string";
-
-    pism_config:atmosphere.elevation_change.period = 0;
-    pism_config:atmosphere.elevation_change.period_doc = "Length of the period of the climate forcing data. Set to zero to disable.";
-    pism_config:atmosphere.elevation_change.period_option = "atmosphere_lapse_rate_period";
-    pism_config:atmosphere.elevation_change.period_type = "integer";
-    pism_config:atmosphere.elevation_change.period_units = "years";
-
-    pism_config:atmosphere.elevation_change.precipitation.lapse_rate = 0.0;
-    pism_config:atmosphere.elevation_change.precipitation.lapse_rate_doc = "Elevation lapse rate for the surface mass balance";
-    pism_config:atmosphere.elevation_change.precipitation.lapse_rate_option = "precip_lapse_rate";
-    pism_config:atmosphere.elevation_change.precipitation.lapse_rate_type = "number";
-    pism_config:atmosphere.elevation_change.precipitation.lapse_rate_units = "(kg m-2 / year) / km";
-
-    pism_config:atmosphere.elevation_change.precipitation.method = "shift";
-    pism_config:atmosphere.elevation_change.precipitation.method_doc = "Choose the precipitation adjustment method. ``scale``: use temperature-change-dependent scaling factor. ``shift``: use the precipitation lapse rate.";
-    pism_config:atmosphere.elevation_change.precipitation.method_option = "precip_adjustment";
-    pism_config:atmosphere.elevation_change.precipitation.method_type = "keyword";
-    pism_config:atmosphere.elevation_change.precipitation.method_choices = "scale,shift";
-
-    pism_config:atmosphere.elevation_change.reference_year = 0;
-    pism_config:atmosphere.elevation_change.reference_year_doc = "Reference year to use when ``atmosphere.elevation_change.period`` is active.";
-    pism_config:atmosphere.elevation_change.reference_year_option = "atmosphere_lapse_rate_reference_year";
-    pism_config:atmosphere.elevation_change.reference_year_type = "integer";
-    pism_config:atmosphere.elevation_change.reference_year_units = "years";
-
-    pism_config:atmosphere.elevation_change.temperature_lapse_rate = 0.0;
-    pism_config:atmosphere.elevation_change.temperature_lapse_rate_doc = "Elevation lapse rate for the surface temperature";
-    pism_config:atmosphere.elevation_change.temperature_lapse_rate_option = "temp_lapse_rate";
-    pism_config:atmosphere.elevation_change.temperature_lapse_rate_type = "number";
-    pism_config:atmosphere.elevation_change.temperature_lapse_rate_units = "Kelvin / km";
-=======
     pism_config:atmosphere.models = "given";
     pism_config:atmosphere.models_doc = "Comma-separated list of atmosphere melt models and modifiers.";
     pism_config:atmosphere.models_option = "atmosphere";
     pism_config:atmosphere.models_type = "string";
->>>>>>> 44db2942
 
     pism_config:atmosphere.one_station.file = "";
     pism_config:atmosphere.one_station.file_doc = "Specifies a file containing scalar time-series 'precipitation' and 'air_temp'.";
